// !$*UTF8*$!
{
	archiveVersion = 1;
	classes = {
	};
	objectVersion = 54;
	objects = {

/* Begin PBXBuildFile section */
		1498D2341E8E89220040F4C2 /* GeneratedPluginRegistrant.m in Sources */ = {isa = PBXBuildFile; fileRef = 1498D2331E8E89220040F4C2 /* GeneratedPluginRegistrant.m */; };
		1ED1043AD7E84E48CD9A8BA3 /* Pods_RunnerTests.framework in Frameworks */ = {isa = PBXBuildFile; fileRef = 91A4830E4E9E48A9ABCAE003 /* Pods_RunnerTests.framework */; };
		331C808B294A63AB00263BE5 /* RunnerTests.swift in Sources */ = {isa = PBXBuildFile; fileRef = 331C807B294A618700263BE5 /* RunnerTests.swift */; };
		3B3967161E833CAA004F5970 /* AppFrameworkInfo.plist in Resources */ = {isa = PBXBuildFile; fileRef = 3B3967151E833CAA004F5970 /* AppFrameworkInfo.plist */; };
		4F4FDFDE2E9ED140007C8AAF /* GoogleService-Info.plist in Resources */ = {isa = PBXBuildFile; fileRef = 4F4FDFDD2E9ED140007C8AAF /* GoogleService-Info.plist */; };
		74858FAF1ED2DC5600515810 /* AppDelegate.swift in Sources */ = {isa = PBXBuildFile; fileRef = 74858FAE1ED2DC5600515810 /* AppDelegate.swift */; };
		97C146FC1CF9000F007C117D /* Main.storyboard in Resources */ = {isa = PBXBuildFile; fileRef = 97C146FA1CF9000F007C117D /* Main.storyboard */; };
		97C146FE1CF9000F007C117D /* Assets.xcassets in Resources */ = {isa = PBXBuildFile; fileRef = 97C146FD1CF9000F007C117D /* Assets.xcassets */; };
		97C147011CF9000F007C117D /* LaunchScreen.storyboard in Resources */ = {isa = PBXBuildFile; fileRef = 97C146FF1CF9000F007C117D /* LaunchScreen.storyboard */; };
		BB28C369975E7AF1726E193E /* Pods_Runner.framework in Frameworks */ = {isa = PBXBuildFile; fileRef = 52F315B16963ACC49A1AA0C2 /* Pods_Runner.framework */; };
/* End PBXBuildFile section */

/* Begin PBXContainerItemProxy section */
		331C8085294A63A400263BE5 /* PBXContainerItemProxy */ = {
			isa = PBXContainerItemProxy;
			containerPortal = 97C146E61CF9000F007C117D /* Project object */;
			proxyType = 1;
			remoteGlobalIDString = 97C146ED1CF9000F007C117D;
			remoteInfo = Runner;
		};
/* End PBXContainerItemProxy section */

/* Begin PBXCopyFilesBuildPhase section */
		9705A1C41CF9048500538489 /* Embed Frameworks */ = {
			isa = PBXCopyFilesBuildPhase;
			buildActionMask = 2147483647;
			dstPath = "";
			dstSubfolderSpec = 10;
			files = (
			);
			name = "Embed Frameworks";
			runOnlyForDeploymentPostprocessing = 0;
		};
/* End PBXCopyFilesBuildPhase section */

/* Begin PBXFileReference section */
<<<<<<< HEAD
		07F8F42F2E9F6E1B00F8F4FA /* RunnerRelease.entitlements */ = {isa = PBXFileReference; lastKnownFileType = text.plist.entitlements; path = RunnerRelease.entitlements; sourceTree = "<group>"; };
		07F8F4302E9F6EC200F8F4FA /* RunnerProfile.entitlements */ = {isa = PBXFileReference; lastKnownFileType = text.plist.entitlements; path = RunnerProfile.entitlements; sourceTree = "<group>"; };
=======
		071A0DA02E9E692300B9E823 /* RunnerRelease.entitlements */ = {isa = PBXFileReference; lastKnownFileType = text.plist.entitlements; path = RunnerRelease.entitlements; sourceTree = "<group>"; };
>>>>>>> 108135ab
		0E482F274D9489C14589940A /* Pods-RunnerTests.debug.xcconfig */ = {isa = PBXFileReference; includeInIndex = 1; lastKnownFileType = text.xcconfig; name = "Pods-RunnerTests.debug.xcconfig"; path = "Target Support Files/Pods-RunnerTests/Pods-RunnerTests.debug.xcconfig"; sourceTree = "<group>"; };
		1498D2321E8E86230040F4C2 /* GeneratedPluginRegistrant.h */ = {isa = PBXFileReference; lastKnownFileType = sourcecode.c.h; path = GeneratedPluginRegistrant.h; sourceTree = "<group>"; };
		1498D2331E8E89220040F4C2 /* GeneratedPluginRegistrant.m */ = {isa = PBXFileReference; fileEncoding = 4; lastKnownFileType = sourcecode.c.objc; path = GeneratedPluginRegistrant.m; sourceTree = "<group>"; };
		1A27AC35E22D65C77EED3147 /* Pods-Runner.profile.xcconfig */ = {isa = PBXFileReference; includeInIndex = 1; lastKnownFileType = text.xcconfig; name = "Pods-Runner.profile.xcconfig"; path = "Target Support Files/Pods-Runner/Pods-Runner.profile.xcconfig"; sourceTree = "<group>"; };
		229E4A0418847A11A0E90434 /* Pods-Runner.release.xcconfig */ = {isa = PBXFileReference; includeInIndex = 1; lastKnownFileType = text.xcconfig; name = "Pods-Runner.release.xcconfig"; path = "Target Support Files/Pods-Runner/Pods-Runner.release.xcconfig"; sourceTree = "<group>"; };
		331C807B294A618700263BE5 /* RunnerTests.swift */ = {isa = PBXFileReference; lastKnownFileType = sourcecode.swift; path = RunnerTests.swift; sourceTree = "<group>"; };
		331C8081294A63A400263BE5 /* RunnerTests.xctest */ = {isa = PBXFileReference; explicitFileType = wrapper.cfbundle; includeInIndex = 0; path = RunnerTests.xctest; sourceTree = BUILT_PRODUCTS_DIR; };
		3B3967151E833CAA004F5970 /* AppFrameworkInfo.plist */ = {isa = PBXFileReference; fileEncoding = 4; lastKnownFileType = text.plist.xml; name = AppFrameworkInfo.plist; path = Flutter/AppFrameworkInfo.plist; sourceTree = "<group>"; };
		4F4FDFDD2E9ED140007C8AAF /* GoogleService-Info.plist */ = {isa = PBXFileReference; lastKnownFileType = text.plist.xml; path = "GoogleService-Info.plist"; sourceTree = "<group>"; };
		4F5882732E83B95400CF6AD0 /* Runner.entitlements */ = {isa = PBXFileReference; lastKnownFileType = text.plist.entitlements; path = Runner.entitlements; sourceTree = "<group>"; };
		52F315B16963ACC49A1AA0C2 /* Pods_Runner.framework */ = {isa = PBXFileReference; explicitFileType = wrapper.framework; includeInIndex = 0; path = Pods_Runner.framework; sourceTree = BUILT_PRODUCTS_DIR; };
		74858FAD1ED2DC5600515810 /* Runner-Bridging-Header.h */ = {isa = PBXFileReference; lastKnownFileType = sourcecode.c.h; path = "Runner-Bridging-Header.h"; sourceTree = "<group>"; };
		74858FAE1ED2DC5600515810 /* AppDelegate.swift */ = {isa = PBXFileReference; fileEncoding = 4; lastKnownFileType = sourcecode.swift; path = AppDelegate.swift; sourceTree = "<group>"; };
		7AFA3C8E1D35360C0083082E /* Release.xcconfig */ = {isa = PBXFileReference; lastKnownFileType = text.xcconfig; name = Release.xcconfig; path = Flutter/Release.xcconfig; sourceTree = "<group>"; };
		91A4830E4E9E48A9ABCAE003 /* Pods_RunnerTests.framework */ = {isa = PBXFileReference; explicitFileType = wrapper.framework; includeInIndex = 0; path = Pods_RunnerTests.framework; sourceTree = BUILT_PRODUCTS_DIR; };
		9740EEB21CF90195004384FC /* Debug.xcconfig */ = {isa = PBXFileReference; fileEncoding = 4; lastKnownFileType = text.xcconfig; name = Debug.xcconfig; path = Flutter/Debug.xcconfig; sourceTree = "<group>"; };
		9740EEB31CF90195004384FC /* Generated.xcconfig */ = {isa = PBXFileReference; fileEncoding = 4; lastKnownFileType = text.xcconfig; name = Generated.xcconfig; path = Flutter/Generated.xcconfig; sourceTree = "<group>"; };
		97C146EE1CF9000F007C117D /* Runner.app */ = {isa = PBXFileReference; explicitFileType = wrapper.application; includeInIndex = 0; path = Runner.app; sourceTree = BUILT_PRODUCTS_DIR; };
		97C146FB1CF9000F007C117D /* Base */ = {isa = PBXFileReference; lastKnownFileType = file.storyboard; name = Base; path = Base.lproj/Main.storyboard; sourceTree = "<group>"; };
		97C146FD1CF9000F007C117D /* Assets.xcassets */ = {isa = PBXFileReference; lastKnownFileType = folder.assetcatalog; path = Assets.xcassets; sourceTree = "<group>"; };
		97C147001CF9000F007C117D /* Base */ = {isa = PBXFileReference; lastKnownFileType = file.storyboard; name = Base; path = Base.lproj/LaunchScreen.storyboard; sourceTree = "<group>"; };
		97C147021CF9000F007C117D /* Info.plist */ = {isa = PBXFileReference; lastKnownFileType = text.plist.xml; path = Info.plist; sourceTree = "<group>"; };
		9ECF3A7640F8BB4BE9432413 /* Pods-RunnerTests.profile.xcconfig */ = {isa = PBXFileReference; includeInIndex = 1; lastKnownFileType = text.xcconfig; name = "Pods-RunnerTests.profile.xcconfig"; path = "Target Support Files/Pods-RunnerTests/Pods-RunnerTests.profile.xcconfig"; sourceTree = "<group>"; };
		AF630FDB41070D36A0A9EE3D /* Pods-RunnerTests.release.xcconfig */ = {isa = PBXFileReference; includeInIndex = 1; lastKnownFileType = text.xcconfig; name = "Pods-RunnerTests.release.xcconfig"; path = "Target Support Files/Pods-RunnerTests/Pods-RunnerTests.release.xcconfig"; sourceTree = "<group>"; };
		E71119B9E6B18DDBD4343824 /* Pods-Runner.debug.xcconfig */ = {isa = PBXFileReference; includeInIndex = 1; lastKnownFileType = text.xcconfig; name = "Pods-Runner.debug.xcconfig"; path = "Target Support Files/Pods-Runner/Pods-Runner.debug.xcconfig"; sourceTree = "<group>"; };
/* End PBXFileReference section */

/* Begin PBXFrameworksBuildPhase section */
		6E33910F90DA1D447F6C8ADA /* Frameworks */ = {
			isa = PBXFrameworksBuildPhase;
			buildActionMask = 2147483647;
			files = (
				1ED1043AD7E84E48CD9A8BA3 /* Pods_RunnerTests.framework in Frameworks */,
			);
			runOnlyForDeploymentPostprocessing = 0;
		};
		97C146EB1CF9000F007C117D /* Frameworks */ = {
			isa = PBXFrameworksBuildPhase;
			buildActionMask = 2147483647;
			files = (
				BB28C369975E7AF1726E193E /* Pods_Runner.framework in Frameworks */,
			);
			runOnlyForDeploymentPostprocessing = 0;
		};
/* End PBXFrameworksBuildPhase section */

/* Begin PBXGroup section */
		0701EB9D6BFEC88A7FEFB90C /* Frameworks */ = {
			isa = PBXGroup;
			children = (
				52F315B16963ACC49A1AA0C2 /* Pods_Runner.framework */,
				91A4830E4E9E48A9ABCAE003 /* Pods_RunnerTests.framework */,
			);
			name = Frameworks;
			sourceTree = "<group>";
		};
		331C8082294A63A400263BE5 /* RunnerTests */ = {
			isa = PBXGroup;
			children = (
				331C807B294A618700263BE5 /* RunnerTests.swift */,
			);
			path = RunnerTests;
			sourceTree = "<group>";
		};
		619C8871D924B048C2FFC14D /* Pods */ = {
			isa = PBXGroup;
			children = (
				E71119B9E6B18DDBD4343824 /* Pods-Runner.debug.xcconfig */,
				229E4A0418847A11A0E90434 /* Pods-Runner.release.xcconfig */,
				1A27AC35E22D65C77EED3147 /* Pods-Runner.profile.xcconfig */,
				0E482F274D9489C14589940A /* Pods-RunnerTests.debug.xcconfig */,
				AF630FDB41070D36A0A9EE3D /* Pods-RunnerTests.release.xcconfig */,
				9ECF3A7640F8BB4BE9432413 /* Pods-RunnerTests.profile.xcconfig */,
			);
			path = Pods;
			sourceTree = "<group>";
		};
		9740EEB11CF90186004384FC /* Flutter */ = {
			isa = PBXGroup;
			children = (
				3B3967151E833CAA004F5970 /* AppFrameworkInfo.plist */,
				9740EEB21CF90195004384FC /* Debug.xcconfig */,
				7AFA3C8E1D35360C0083082E /* Release.xcconfig */,
				9740EEB31CF90195004384FC /* Generated.xcconfig */,
			);
			name = Flutter;
			sourceTree = "<group>";
		};
		97C146E51CF9000F007C117D = {
			isa = PBXGroup;
			children = (
				4F4FDFDD2E9ED140007C8AAF /* GoogleService-Info.plist */,
				9740EEB11CF90186004384FC /* Flutter */,
				97C146F01CF9000F007C117D /* Runner */,
				97C146EF1CF9000F007C117D /* Products */,
				331C8082294A63A400263BE5 /* RunnerTests */,
				619C8871D924B048C2FFC14D /* Pods */,
				0701EB9D6BFEC88A7FEFB90C /* Frameworks */,
			);
			sourceTree = "<group>";
		};
		97C146EF1CF9000F007C117D /* Products */ = {
			isa = PBXGroup;
			children = (
				97C146EE1CF9000F007C117D /* Runner.app */,
				331C8081294A63A400263BE5 /* RunnerTests.xctest */,
			);
			name = Products;
			sourceTree = "<group>";
		};
		97C146F01CF9000F007C117D /* Runner */ = {
			isa = PBXGroup;
			children = (
<<<<<<< HEAD
				07F8F4302E9F6EC200F8F4FA /* RunnerProfile.entitlements */,
				07F8F42F2E9F6E1B00F8F4FA /* RunnerRelease.entitlements */,
=======
				071A0DA02E9E692300B9E823 /* RunnerRelease.entitlements */,
>>>>>>> 108135ab
				4F5882732E83B95400CF6AD0 /* Runner.entitlements */,
				97C146FA1CF9000F007C117D /* Main.storyboard */,
				97C146FD1CF9000F007C117D /* Assets.xcassets */,
				97C146FF1CF9000F007C117D /* LaunchScreen.storyboard */,
				97C147021CF9000F007C117D /* Info.plist */,
				1498D2321E8E86230040F4C2 /* GeneratedPluginRegistrant.h */,
				1498D2331E8E89220040F4C2 /* GeneratedPluginRegistrant.m */,
				74858FAE1ED2DC5600515810 /* AppDelegate.swift */,
				74858FAD1ED2DC5600515810 /* Runner-Bridging-Header.h */,
			);
			path = Runner;
			sourceTree = "<group>";
		};
/* End PBXGroup section */

/* Begin PBXNativeTarget section */
		331C8080294A63A400263BE5 /* RunnerTests */ = {
			isa = PBXNativeTarget;
			buildConfigurationList = 331C8087294A63A400263BE5 /* Build configuration list for PBXNativeTarget "RunnerTests" */;
			buildPhases = (
				019DF7FA053B6C6DFC402130 /* [CP] Check Pods Manifest.lock */,
				331C807D294A63A400263BE5 /* Sources */,
				331C807F294A63A400263BE5 /* Resources */,
				6E33910F90DA1D447F6C8ADA /* Frameworks */,
			);
			buildRules = (
			);
			dependencies = (
				331C8086294A63A400263BE5 /* PBXTargetDependency */,
			);
			name = RunnerTests;
			productName = RunnerTests;
			productReference = 331C8081294A63A400263BE5 /* RunnerTests.xctest */;
			productType = "com.apple.product-type.bundle.unit-test";
		};
		97C146ED1CF9000F007C117D /* Runner */ = {
			isa = PBXNativeTarget;
			buildConfigurationList = 97C147051CF9000F007C117D /* Build configuration list for PBXNativeTarget "Runner" */;
			buildPhases = (
				A82754130F918D5A2F363776 /* [CP] Check Pods Manifest.lock */,
				9740EEB61CF901F6004384FC /* Run Script */,
				97C146EA1CF9000F007C117D /* Sources */,
				97C146EB1CF9000F007C117D /* Frameworks */,
				97C146EC1CF9000F007C117D /* Resources */,
				9705A1C41CF9048500538489 /* Embed Frameworks */,
				3B06AD1E1E4923F5004D2608 /* Thin Binary */,
				119C3333DCF4260A823A802C /* [CP] Embed Pods Frameworks */,
				15677FFA4B97B0A79FAEA2D5 /* [CP] Copy Pods Resources */,
			);
			buildRules = (
			);
			dependencies = (
			);
			name = Runner;
			productName = Runner;
			productReference = 97C146EE1CF9000F007C117D /* Runner.app */;
			productType = "com.apple.product-type.application";
		};
/* End PBXNativeTarget section */

/* Begin PBXProject section */
		97C146E61CF9000F007C117D /* Project object */ = {
			isa = PBXProject;
			attributes = {
				BuildIndependentTargetsInParallel = YES;
				LastUpgradeCheck = 1510;
				ORGANIZATIONNAME = "";
				TargetAttributes = {
					331C8080294A63A400263BE5 = {
						CreatedOnToolsVersion = 14.0;
						TestTargetID = 97C146ED1CF9000F007C117D;
					};
					97C146ED1CF9000F007C117D = {
						CreatedOnToolsVersion = 7.3.1;
						LastSwiftMigration = 1100;
					};
				};
			};
			buildConfigurationList = 97C146E91CF9000F007C117D /* Build configuration list for PBXProject "Runner" */;
			compatibilityVersion = "Xcode 9.3";
			developmentRegion = en;
			hasScannedForEncodings = 0;
			knownRegions = (
				en,
				Base,
			);
			mainGroup = 97C146E51CF9000F007C117D;
			productRefGroup = 97C146EF1CF9000F007C117D /* Products */;
			projectDirPath = "";
			projectRoot = "";
			targets = (
				97C146ED1CF9000F007C117D /* Runner */,
				331C8080294A63A400263BE5 /* RunnerTests */,
			);
		};
/* End PBXProject section */

/* Begin PBXResourcesBuildPhase section */
		331C807F294A63A400263BE5 /* Resources */ = {
			isa = PBXResourcesBuildPhase;
			buildActionMask = 2147483647;
			files = (
			);
			runOnlyForDeploymentPostprocessing = 0;
		};
		97C146EC1CF9000F007C117D /* Resources */ = {
			isa = PBXResourcesBuildPhase;
			buildActionMask = 2147483647;
			files = (
				97C147011CF9000F007C117D /* LaunchScreen.storyboard in Resources */,
				3B3967161E833CAA004F5970 /* AppFrameworkInfo.plist in Resources */,
				4F4FDFDE2E9ED140007C8AAF /* GoogleService-Info.plist in Resources */,
				97C146FE1CF9000F007C117D /* Assets.xcassets in Resources */,
				97C146FC1CF9000F007C117D /* Main.storyboard in Resources */,
			);
			runOnlyForDeploymentPostprocessing = 0;
		};
/* End PBXResourcesBuildPhase section */

/* Begin PBXShellScriptBuildPhase section */
		019DF7FA053B6C6DFC402130 /* [CP] Check Pods Manifest.lock */ = {
			isa = PBXShellScriptBuildPhase;
			buildActionMask = 2147483647;
			files = (
			);
			inputFileListPaths = (
			);
			inputPaths = (
				"${PODS_PODFILE_DIR_PATH}/Podfile.lock",
				"${PODS_ROOT}/Manifest.lock",
			);
			name = "[CP] Check Pods Manifest.lock";
			outputFileListPaths = (
			);
			outputPaths = (
				"$(DERIVED_FILE_DIR)/Pods-RunnerTests-checkManifestLockResult.txt",
			);
			runOnlyForDeploymentPostprocessing = 0;
			shellPath = /bin/sh;
			shellScript = "diff \"${PODS_PODFILE_DIR_PATH}/Podfile.lock\" \"${PODS_ROOT}/Manifest.lock\" > /dev/null\nif [ $? != 0 ] ; then\n    # print error to STDERR\n    echo \"error: The sandbox is not in sync with the Podfile.lock. Run 'pod install' or update your CocoaPods installation.\" >&2\n    exit 1\nfi\n# This output is used by Xcode 'outputs' to avoid re-running this script phase.\necho \"SUCCESS\" > \"${SCRIPT_OUTPUT_FILE_0}\"\n";
			showEnvVarsInLog = 0;
		};
		119C3333DCF4260A823A802C /* [CP] Embed Pods Frameworks */ = {
			isa = PBXShellScriptBuildPhase;
			buildActionMask = 2147483647;
			files = (
			);
			inputFileListPaths = (
				"${PODS_ROOT}/Target Support Files/Pods-Runner/Pods-Runner-frameworks-${CONFIGURATION}-input-files.xcfilelist",
			);
			name = "[CP] Embed Pods Frameworks";
			outputFileListPaths = (
				"${PODS_ROOT}/Target Support Files/Pods-Runner/Pods-Runner-frameworks-${CONFIGURATION}-output-files.xcfilelist",
			);
			runOnlyForDeploymentPostprocessing = 0;
			shellPath = /bin/sh;
			shellScript = "\"${PODS_ROOT}/Target Support Files/Pods-Runner/Pods-Runner-frameworks.sh\"\n";
			showEnvVarsInLog = 0;
		};
		15677FFA4B97B0A79FAEA2D5 /* [CP] Copy Pods Resources */ = {
			isa = PBXShellScriptBuildPhase;
			buildActionMask = 2147483647;
			files = (
			);
			inputFileListPaths = (
				"${PODS_ROOT}/Target Support Files/Pods-Runner/Pods-Runner-resources-${CONFIGURATION}-input-files.xcfilelist",
			);
			name = "[CP] Copy Pods Resources";
			outputFileListPaths = (
				"${PODS_ROOT}/Target Support Files/Pods-Runner/Pods-Runner-resources-${CONFIGURATION}-output-files.xcfilelist",
			);
			runOnlyForDeploymentPostprocessing = 0;
			shellPath = /bin/sh;
			shellScript = "\"${PODS_ROOT}/Target Support Files/Pods-Runner/Pods-Runner-resources.sh\"\n";
			showEnvVarsInLog = 0;
		};
		3B06AD1E1E4923F5004D2608 /* Thin Binary */ = {
			isa = PBXShellScriptBuildPhase;
			alwaysOutOfDate = 1;
			buildActionMask = 2147483647;
			files = (
			);
			inputPaths = (
				"${TARGET_BUILD_DIR}/${INFOPLIST_PATH}",
			);
			name = "Thin Binary";
			outputPaths = (
			);
			runOnlyForDeploymentPostprocessing = 0;
			shellPath = /bin/sh;
			shellScript = "/bin/sh \"$FLUTTER_ROOT/packages/flutter_tools/bin/xcode_backend.sh\" embed_and_thin";
		};
		9740EEB61CF901F6004384FC /* Run Script */ = {
			isa = PBXShellScriptBuildPhase;
			alwaysOutOfDate = 1;
			buildActionMask = 2147483647;
			files = (
			);
			inputPaths = (
			);
			name = "Run Script";
			outputPaths = (
			);
			runOnlyForDeploymentPostprocessing = 0;
			shellPath = /bin/sh;
			shellScript = "/bin/sh \"$FLUTTER_ROOT/packages/flutter_tools/bin/xcode_backend.sh\" build";
		};
		A82754130F918D5A2F363776 /* [CP] Check Pods Manifest.lock */ = {
			isa = PBXShellScriptBuildPhase;
			buildActionMask = 2147483647;
			files = (
			);
			inputFileListPaths = (
			);
			inputPaths = (
				"${PODS_PODFILE_DIR_PATH}/Podfile.lock",
				"${PODS_ROOT}/Manifest.lock",
			);
			name = "[CP] Check Pods Manifest.lock";
			outputFileListPaths = (
			);
			outputPaths = (
				"$(DERIVED_FILE_DIR)/Pods-Runner-checkManifestLockResult.txt",
			);
			runOnlyForDeploymentPostprocessing = 0;
			shellPath = /bin/sh;
			shellScript = "diff \"${PODS_PODFILE_DIR_PATH}/Podfile.lock\" \"${PODS_ROOT}/Manifest.lock\" > /dev/null\nif [ $? != 0 ] ; then\n    # print error to STDERR\n    echo \"error: The sandbox is not in sync with the Podfile.lock. Run 'pod install' or update your CocoaPods installation.\" >&2\n    exit 1\nfi\n# This output is used by Xcode 'outputs' to avoid re-running this script phase.\necho \"SUCCESS\" > \"${SCRIPT_OUTPUT_FILE_0}\"\n";
			showEnvVarsInLog = 0;
		};
/* End PBXShellScriptBuildPhase section */

/* Begin PBXSourcesBuildPhase section */
		331C807D294A63A400263BE5 /* Sources */ = {
			isa = PBXSourcesBuildPhase;
			buildActionMask = 2147483647;
			files = (
				331C808B294A63AB00263BE5 /* RunnerTests.swift in Sources */,
			);
			runOnlyForDeploymentPostprocessing = 0;
		};
		97C146EA1CF9000F007C117D /* Sources */ = {
			isa = PBXSourcesBuildPhase;
			buildActionMask = 2147483647;
			files = (
				74858FAF1ED2DC5600515810 /* AppDelegate.swift in Sources */,
				1498D2341E8E89220040F4C2 /* GeneratedPluginRegistrant.m in Sources */,
			);
			runOnlyForDeploymentPostprocessing = 0;
		};
/* End PBXSourcesBuildPhase section */

/* Begin PBXTargetDependency section */
		331C8086294A63A400263BE5 /* PBXTargetDependency */ = {
			isa = PBXTargetDependency;
			target = 97C146ED1CF9000F007C117D /* Runner */;
			targetProxy = 331C8085294A63A400263BE5 /* PBXContainerItemProxy */;
		};
/* End PBXTargetDependency section */

/* Begin PBXVariantGroup section */
		97C146FA1CF9000F007C117D /* Main.storyboard */ = {
			isa = PBXVariantGroup;
			children = (
				97C146FB1CF9000F007C117D /* Base */,
			);
			name = Main.storyboard;
			sourceTree = "<group>";
		};
		97C146FF1CF9000F007C117D /* LaunchScreen.storyboard */ = {
			isa = PBXVariantGroup;
			children = (
				97C147001CF9000F007C117D /* Base */,
			);
			name = LaunchScreen.storyboard;
			sourceTree = "<group>";
		};
/* End PBXVariantGroup section */

/* Begin XCBuildConfiguration section */
		249021D3217E4FDB00AE95B9 /* Profile */ = {
			isa = XCBuildConfiguration;
			buildSettings = {
				ALWAYS_SEARCH_USER_PATHS = NO;
				ASSETCATALOG_COMPILER_GENERATE_SWIFT_ASSET_SYMBOL_EXTENSIONS = YES;
				CLANG_ANALYZER_NONNULL = YES;
				CLANG_CXX_LANGUAGE_STANDARD = "gnu++0x";
				CLANG_CXX_LIBRARY = "libc++";
				CLANG_ENABLE_MODULES = YES;
				CLANG_ENABLE_OBJC_ARC = YES;
				CLANG_WARN_BLOCK_CAPTURE_AUTORELEASING = YES;
				CLANG_WARN_BOOL_CONVERSION = YES;
				CLANG_WARN_COMMA = YES;
				CLANG_WARN_CONSTANT_CONVERSION = YES;
				CLANG_WARN_DEPRECATED_OBJC_IMPLEMENTATIONS = YES;
				CLANG_WARN_DIRECT_OBJC_ISA_USAGE = YES_ERROR;
				CLANG_WARN_EMPTY_BODY = YES;
				CLANG_WARN_ENUM_CONVERSION = YES;
				CLANG_WARN_INFINITE_RECURSION = YES;
				CLANG_WARN_INT_CONVERSION = YES;
				CLANG_WARN_NON_LITERAL_NULL_CONVERSION = YES;
				CLANG_WARN_OBJC_IMPLICIT_RETAIN_SELF = YES;
				CLANG_WARN_OBJC_LITERAL_CONVERSION = YES;
				CLANG_WARN_OBJC_ROOT_CLASS = YES_ERROR;
				CLANG_WARN_QUOTED_INCLUDE_IN_FRAMEWORK_HEADER = YES;
				CLANG_WARN_RANGE_LOOP_ANALYSIS = YES;
				CLANG_WARN_STRICT_PROTOTYPES = YES;
				CLANG_WARN_SUSPICIOUS_MOVE = YES;
				CLANG_WARN_UNREACHABLE_CODE = YES;
				CLANG_WARN__DUPLICATE_METHOD_MATCH = YES;
				"CODE_SIGN_IDENTITY[sdk=iphoneos*]" = "iPhone Developer";
				COPY_PHASE_STRIP = NO;
				DEBUG_INFORMATION_FORMAT = "dwarf-with-dsym";
				DEVELOPMENT_TEAM = 66J8VTHP5B;
				ENABLE_NS_ASSERTIONS = NO;
				ENABLE_STRICT_OBJC_MSGSEND = YES;
				ENABLE_USER_SCRIPT_SANDBOXING = NO;
				GCC_C_LANGUAGE_STANDARD = gnu99;
				GCC_NO_COMMON_BLOCKS = YES;
				GCC_WARN_64_TO_32_BIT_CONVERSION = YES;
				GCC_WARN_ABOUT_RETURN_TYPE = YES_ERROR;
				GCC_WARN_UNDECLARED_SELECTOR = YES;
				GCC_WARN_UNINITIALIZED_AUTOS = YES_AGGRESSIVE;
				GCC_WARN_UNUSED_FUNCTION = YES;
				GCC_WARN_UNUSED_VARIABLE = YES;
				"INFOPLIST_KEY_UISupportedInterfaceOrientations[sdk=*]" = "landscapeRight portrait portraitUpsideDown landscapeLeft";
				IPHONEOS_DEPLOYMENT_TARGET = 13.0;
				MTL_ENABLE_DEBUG_INFO = NO;
				SDKROOT = iphoneos;
				STRING_CATALOG_GENERATE_SYMBOLS = YES;
				SUPPORTED_PLATFORMS = iphoneos;
				TARGETED_DEVICE_FAMILY = 1;
				VALIDATE_PRODUCT = YES;
			};
			name = Profile;
		};
		249021D4217E4FDB00AE95B9 /* Profile */ = {
			isa = XCBuildConfiguration;
			baseConfigurationReference = 7AFA3C8E1D35360C0083082E /* Release.xcconfig */;
			buildSettings = {
				ASSETCATALOG_COMPILER_APPICON_NAME = AppIcon;
				CLANG_ENABLE_MODULES = YES;
<<<<<<< HEAD
				CODE_SIGN_ENTITLEMENTS = Runner/RunnerProfile.entitlements;
=======
				CODE_SIGN_ENTITLEMENTS = Runner/Runner.entitlements;
				CODE_SIGN_IDENTITY = "Apple Development";
				CODE_SIGN_STYLE = Automatic;
>>>>>>> 108135ab
				CURRENT_PROJECT_VERSION = "$(FLUTTER_BUILD_NUMBER)";
				DEVELOPMENT_TEAM = 66J8VTHP5B;
				ENABLE_BITCODE = NO;
				INFOPLIST_FILE = Runner/Info.plist;
				LD_RUNPATH_SEARCH_PATHS = (
					"$(inherited)",
					"@executable_path/Frameworks",
				);
				PRODUCT_BUNDLE_IDENTIFIER = com.srj5.dailymoji;
				PRODUCT_NAME = "$(TARGET_NAME)";
				PROVISIONING_PROFILE_SPECIFIER = "";
				SWIFT_OBJC_BRIDGING_HEADER = "Runner/Runner-Bridging-Header.h";
				SWIFT_VERSION = 5.0;
				VERSIONING_SYSTEM = "apple-generic";
			};
			name = Profile;
		};
		331C8088294A63A400263BE5 /* Debug */ = {
			isa = XCBuildConfiguration;
			baseConfigurationReference = 0E482F274D9489C14589940A /* Pods-RunnerTests.debug.xcconfig */;
			buildSettings = {
				BUNDLE_LOADER = "$(TEST_HOST)";
				"CODE_SIGN_IDENTITY[sdk=macosx*]" = "Apple Development";
				CODE_SIGN_STYLE = Automatic;
				CURRENT_PROJECT_VERSION = 1;
				GENERATE_INFOPLIST_FILE = YES;
				MARKETING_VERSION = 1.0;
				PRODUCT_BUNDLE_IDENTIFIER = com.srj5.dailymoji.RunnerTests;
				PRODUCT_NAME = "$(TARGET_NAME)";
				SWIFT_ACTIVE_COMPILATION_CONDITIONS = DEBUG;
				SWIFT_OPTIMIZATION_LEVEL = "-Onone";
				SWIFT_VERSION = 5.0;
				TEST_HOST = "$(BUILT_PRODUCTS_DIR)/Runner.app/$(BUNDLE_EXECUTABLE_FOLDER_PATH)/Runner";
			};
			name = Debug;
		};
		331C8089294A63A400263BE5 /* Release */ = {
			isa = XCBuildConfiguration;
			baseConfigurationReference = AF630FDB41070D36A0A9EE3D /* Pods-RunnerTests.release.xcconfig */;
			buildSettings = {
				BUNDLE_LOADER = "$(TEST_HOST)";
				"CODE_SIGN_IDENTITY[sdk=macosx*]" = "Apple Development";
				CODE_SIGN_STYLE = Automatic;
				CURRENT_PROJECT_VERSION = 1;
				GENERATE_INFOPLIST_FILE = YES;
				MARKETING_VERSION = 1.0;
				PRODUCT_BUNDLE_IDENTIFIER = com.srj5.dailymoji.RunnerTests;
				PRODUCT_NAME = "$(TARGET_NAME)";
				SWIFT_VERSION = 5.0;
				TEST_HOST = "$(BUILT_PRODUCTS_DIR)/Runner.app/$(BUNDLE_EXECUTABLE_FOLDER_PATH)/Runner";
			};
			name = Release;
		};
		331C808A294A63A400263BE5 /* Profile */ = {
			isa = XCBuildConfiguration;
			baseConfigurationReference = 9ECF3A7640F8BB4BE9432413 /* Pods-RunnerTests.profile.xcconfig */;
			buildSettings = {
				BUNDLE_LOADER = "$(TEST_HOST)";
				"CODE_SIGN_IDENTITY[sdk=macosx*]" = "Apple Development";
				CODE_SIGN_STYLE = Automatic;
				CURRENT_PROJECT_VERSION = 1;
				GENERATE_INFOPLIST_FILE = YES;
				MARKETING_VERSION = 1.0;
				PRODUCT_BUNDLE_IDENTIFIER = com.srj5.dailymoji.RunnerTests;
				PRODUCT_NAME = "$(TARGET_NAME)";
				SWIFT_VERSION = 5.0;
				TEST_HOST = "$(BUILT_PRODUCTS_DIR)/Runner.app/$(BUNDLE_EXECUTABLE_FOLDER_PATH)/Runner";
			};
			name = Profile;
		};
		97C147031CF9000F007C117D /* Debug */ = {
			isa = XCBuildConfiguration;
			buildSettings = {
				ALWAYS_SEARCH_USER_PATHS = NO;
				ASSETCATALOG_COMPILER_GENERATE_SWIFT_ASSET_SYMBOL_EXTENSIONS = AppIcon;
				CLANG_ANALYZER_NONNULL = YES;
				CLANG_CXX_LANGUAGE_STANDARD = "gnu++0x";
				CLANG_CXX_LIBRARY = "libc++";
				CLANG_ENABLE_MODULES = YES;
				CLANG_ENABLE_OBJC_ARC = YES;
				CLANG_WARN_BLOCK_CAPTURE_AUTORELEASING = YES;
				CLANG_WARN_BOOL_CONVERSION = YES;
				CLANG_WARN_COMMA = YES;
				CLANG_WARN_CONSTANT_CONVERSION = YES;
				CLANG_WARN_DEPRECATED_OBJC_IMPLEMENTATIONS = YES;
				CLANG_WARN_DIRECT_OBJC_ISA_USAGE = YES_ERROR;
				CLANG_WARN_EMPTY_BODY = YES;
				CLANG_WARN_ENUM_CONVERSION = YES;
				CLANG_WARN_INFINITE_RECURSION = YES;
				CLANG_WARN_INT_CONVERSION = YES;
				CLANG_WARN_NON_LITERAL_NULL_CONVERSION = YES;
				CLANG_WARN_OBJC_IMPLICIT_RETAIN_SELF = YES;
				CLANG_WARN_OBJC_LITERAL_CONVERSION = YES;
				CLANG_WARN_OBJC_ROOT_CLASS = YES_ERROR;
				CLANG_WARN_QUOTED_INCLUDE_IN_FRAMEWORK_HEADER = YES;
				CLANG_WARN_RANGE_LOOP_ANALYSIS = YES;
				CLANG_WARN_STRICT_PROTOTYPES = YES;
				CLANG_WARN_SUSPICIOUS_MOVE = YES;
				CLANG_WARN_UNREACHABLE_CODE = YES;
				CLANG_WARN__DUPLICATE_METHOD_MATCH = YES;
				"CODE_SIGN_IDENTITY[sdk=iphoneos*]" = "iPhone Developer";
				COPY_PHASE_STRIP = NO;
				DEBUG_INFORMATION_FORMAT = dwarf;
				DEVELOPMENT_TEAM = 66J8VTHP5B;
				ENABLE_STRICT_OBJC_MSGSEND = YES;
				ENABLE_TESTABILITY = YES;
				ENABLE_USER_SCRIPT_SANDBOXING = NO;
				GCC_C_LANGUAGE_STANDARD = gnu99;
				GCC_DYNAMIC_NO_PIC = NO;
				GCC_NO_COMMON_BLOCKS = YES;
				GCC_OPTIMIZATION_LEVEL = 0;
				GCC_PREPROCESSOR_DEFINITIONS = (
					"DEBUG=1",
					"$(inherited)",
				);
				GCC_WARN_64_TO_32_BIT_CONVERSION = YES;
				GCC_WARN_ABOUT_RETURN_TYPE = YES_ERROR;
				GCC_WARN_UNDECLARED_SELECTOR = YES;
				GCC_WARN_UNINITIALIZED_AUTOS = YES_AGGRESSIVE;
				GCC_WARN_UNUSED_FUNCTION = YES;
				GCC_WARN_UNUSED_VARIABLE = YES;
				"INFOPLIST_KEY_UISupportedInterfaceOrientations[sdk=*]" = "landscapeRight landscapeLeft portraitUpsideDown portrait";
				IPHONEOS_DEPLOYMENT_TARGET = 13.0;
				MTL_ENABLE_DEBUG_INFO = YES;
				ONLY_ACTIVE_ARCH = YES;
				SDKROOT = iphoneos;
				STRING_CATALOG_GENERATE_SYMBOLS = YES;
				TARGETED_DEVICE_FAMILY = 1;
			};
			name = Debug;
		};
		97C147041CF9000F007C117D /* Release */ = {
			isa = XCBuildConfiguration;
			buildSettings = {
				ALWAYS_SEARCH_USER_PATHS = NO;
				ASSETCATALOG_COMPILER_GENERATE_SWIFT_ASSET_SYMBOL_EXTENSIONS = AppIcon;
				CLANG_ANALYZER_NONNULL = YES;
				CLANG_CXX_LANGUAGE_STANDARD = "gnu++0x";
				CLANG_CXX_LIBRARY = "libc++";
				CLANG_ENABLE_MODULES = YES;
				CLANG_ENABLE_OBJC_ARC = YES;
				CLANG_WARN_BLOCK_CAPTURE_AUTORELEASING = YES;
				CLANG_WARN_BOOL_CONVERSION = YES;
				CLANG_WARN_COMMA = YES;
				CLANG_WARN_CONSTANT_CONVERSION = YES;
				CLANG_WARN_DEPRECATED_OBJC_IMPLEMENTATIONS = YES;
				CLANG_WARN_DIRECT_OBJC_ISA_USAGE = YES_ERROR;
				CLANG_WARN_EMPTY_BODY = YES;
				CLANG_WARN_ENUM_CONVERSION = YES;
				CLANG_WARN_INFINITE_RECURSION = YES;
				CLANG_WARN_INT_CONVERSION = YES;
				CLANG_WARN_NON_LITERAL_NULL_CONVERSION = YES;
				CLANG_WARN_OBJC_IMPLICIT_RETAIN_SELF = YES;
				CLANG_WARN_OBJC_LITERAL_CONVERSION = YES;
				CLANG_WARN_OBJC_ROOT_CLASS = YES_ERROR;
				CLANG_WARN_QUOTED_INCLUDE_IN_FRAMEWORK_HEADER = YES;
				CLANG_WARN_RANGE_LOOP_ANALYSIS = YES;
				CLANG_WARN_STRICT_PROTOTYPES = YES;
				CLANG_WARN_SUSPICIOUS_MOVE = YES;
				CLANG_WARN_UNREACHABLE_CODE = YES;
				CLANG_WARN__DUPLICATE_METHOD_MATCH = YES;
				"CODE_SIGN_IDENTITY[sdk=iphoneos*]" = "iPhone Developer";
				COPY_PHASE_STRIP = NO;
				DEBUG_INFORMATION_FORMAT = "dwarf-with-dsym";
				DEVELOPMENT_TEAM = 66J8VTHP5B;
				ENABLE_NS_ASSERTIONS = NO;
				ENABLE_STRICT_OBJC_MSGSEND = YES;
				ENABLE_USER_SCRIPT_SANDBOXING = NO;
				GCC_C_LANGUAGE_STANDARD = gnu99;
				GCC_NO_COMMON_BLOCKS = YES;
				GCC_WARN_64_TO_32_BIT_CONVERSION = YES;
				GCC_WARN_ABOUT_RETURN_TYPE = YES_ERROR;
				GCC_WARN_UNDECLARED_SELECTOR = YES;
				GCC_WARN_UNINITIALIZED_AUTOS = YES_AGGRESSIVE;
				GCC_WARN_UNUSED_FUNCTION = YES;
				GCC_WARN_UNUSED_VARIABLE = YES;
				"INFOPLIST_KEY_UISupportedInterfaceOrientations[sdk=*]" = "portrait landscapeRight landscapeLeft portraitUpsideDown";
				IPHONEOS_DEPLOYMENT_TARGET = 13.0;
				MTL_ENABLE_DEBUG_INFO = NO;
				SDKROOT = iphoneos;
				STRING_CATALOG_GENERATE_SYMBOLS = YES;
				SUPPORTED_PLATFORMS = iphoneos;
				SWIFT_COMPILATION_MODE = wholemodule;
				SWIFT_OPTIMIZATION_LEVEL = "-O";
				TARGETED_DEVICE_FAMILY = 1;
				VALIDATE_PRODUCT = YES;
			};
			name = Release;
		};
		97C147061CF9000F007C117D /* Debug */ = {
			isa = XCBuildConfiguration;
			baseConfigurationReference = 9740EEB21CF90195004384FC /* Debug.xcconfig */;
			buildSettings = {
				ASSETCATALOG_COMPILER_APPICON_NAME = AppIcon;
				CLANG_ENABLE_MODULES = YES;
				CODE_SIGN_ENTITLEMENTS = Runner/Runner.entitlements;
				CODE_SIGN_IDENTITY = "Apple Development";
				CODE_SIGN_STYLE = Automatic;
				CURRENT_PROJECT_VERSION = "$(FLUTTER_BUILD_NUMBER)";
				DEVELOPMENT_TEAM = 66J8VTHP5B;
				ENABLE_BITCODE = NO;
				INFOPLIST_FILE = Runner/Info.plist;
				LD_RUNPATH_SEARCH_PATHS = (
					"$(inherited)",
					"@executable_path/Frameworks",
				);
				PRODUCT_BUNDLE_IDENTIFIER = com.srj5.dailymoji;
				PRODUCT_NAME = "$(TARGET_NAME)";
				PROVISIONING_PROFILE_SPECIFIER = "";
				SWIFT_OBJC_BRIDGING_HEADER = "Runner/Runner-Bridging-Header.h";
				SWIFT_OPTIMIZATION_LEVEL = "-Onone";
				SWIFT_VERSION = 5.0;
				VERSIONING_SYSTEM = "apple-generic";
			};
			name = Debug;
		};
		97C147071CF9000F007C117D /* Release */ = {
			isa = XCBuildConfiguration;
			baseConfigurationReference = 7AFA3C8E1D35360C0083082E /* Release.xcconfig */;
			buildSettings = {
				ASSETCATALOG_COMPILER_APPICON_NAME = AppIcon;
				CLANG_ENABLE_MODULES = YES;
				CODE_SIGN_ENTITLEMENTS = Runner/RunnerRelease.entitlements;
<<<<<<< HEAD
=======
				CODE_SIGN_IDENTITY = "Apple Development";
				CODE_SIGN_STYLE = Automatic;
>>>>>>> 108135ab
				CURRENT_PROJECT_VERSION = "$(FLUTTER_BUILD_NUMBER)";
				DEVELOPMENT_TEAM = 66J8VTHP5B;
				ENABLE_BITCODE = NO;
				INFOPLIST_FILE = Runner/Info.plist;
				LD_RUNPATH_SEARCH_PATHS = (
					"$(inherited)",
					"@executable_path/Frameworks",
				);
				PRODUCT_BUNDLE_IDENTIFIER = com.srj5.dailymoji;
				PRODUCT_NAME = "$(TARGET_NAME)";
				PROVISIONING_PROFILE_SPECIFIER = "";
				SWIFT_OBJC_BRIDGING_HEADER = "Runner/Runner-Bridging-Header.h";
				SWIFT_VERSION = 5.0;
				VERSIONING_SYSTEM = "apple-generic";
			};
			name = Release;
		};
/* End XCBuildConfiguration section */

/* Begin XCConfigurationList section */
		331C8087294A63A400263BE5 /* Build configuration list for PBXNativeTarget "RunnerTests" */ = {
			isa = XCConfigurationList;
			buildConfigurations = (
				331C8088294A63A400263BE5 /* Debug */,
				331C8089294A63A400263BE5 /* Release */,
				331C808A294A63A400263BE5 /* Profile */,
			);
			defaultConfigurationIsVisible = 0;
			defaultConfigurationName = Release;
		};
		97C146E91CF9000F007C117D /* Build configuration list for PBXProject "Runner" */ = {
			isa = XCConfigurationList;
			buildConfigurations = (
				97C147031CF9000F007C117D /* Debug */,
				97C147041CF9000F007C117D /* Release */,
				249021D3217E4FDB00AE95B9 /* Profile */,
			);
			defaultConfigurationIsVisible = 0;
			defaultConfigurationName = Release;
		};
		97C147051CF9000F007C117D /* Build configuration list for PBXNativeTarget "Runner" */ = {
			isa = XCConfigurationList;
			buildConfigurations = (
				97C147061CF9000F007C117D /* Debug */,
				97C147071CF9000F007C117D /* Release */,
				249021D4217E4FDB00AE95B9 /* Profile */,
			);
			defaultConfigurationIsVisible = 0;
			defaultConfigurationName = Release;
		};
/* End XCConfigurationList section */
	};
	rootObject = 97C146E61CF9000F007C117D /* Project object */;
}<|MERGE_RESOLUTION|>--- conflicted
+++ resolved
@@ -43,12 +43,8 @@
 /* End PBXCopyFilesBuildPhase section */
 
 /* Begin PBXFileReference section */
-<<<<<<< HEAD
 		07F8F42F2E9F6E1B00F8F4FA /* RunnerRelease.entitlements */ = {isa = PBXFileReference; lastKnownFileType = text.plist.entitlements; path = RunnerRelease.entitlements; sourceTree = "<group>"; };
 		07F8F4302E9F6EC200F8F4FA /* RunnerProfile.entitlements */ = {isa = PBXFileReference; lastKnownFileType = text.plist.entitlements; path = RunnerProfile.entitlements; sourceTree = "<group>"; };
-=======
-		071A0DA02E9E692300B9E823 /* RunnerRelease.entitlements */ = {isa = PBXFileReference; lastKnownFileType = text.plist.entitlements; path = RunnerRelease.entitlements; sourceTree = "<group>"; };
->>>>>>> 108135ab
 		0E482F274D9489C14589940A /* Pods-RunnerTests.debug.xcconfig */ = {isa = PBXFileReference; includeInIndex = 1; lastKnownFileType = text.xcconfig; name = "Pods-RunnerTests.debug.xcconfig"; path = "Target Support Files/Pods-RunnerTests/Pods-RunnerTests.debug.xcconfig"; sourceTree = "<group>"; };
 		1498D2321E8E86230040F4C2 /* GeneratedPluginRegistrant.h */ = {isa = PBXFileReference; lastKnownFileType = sourcecode.c.h; path = GeneratedPluginRegistrant.h; sourceTree = "<group>"; };
 		1498D2331E8E89220040F4C2 /* GeneratedPluginRegistrant.m */ = {isa = PBXFileReference; fileEncoding = 4; lastKnownFileType = sourcecode.c.objc; path = GeneratedPluginRegistrant.m; sourceTree = "<group>"; };
@@ -162,12 +158,8 @@
 		97C146F01CF9000F007C117D /* Runner */ = {
 			isa = PBXGroup;
 			children = (
-<<<<<<< HEAD
 				07F8F4302E9F6EC200F8F4FA /* RunnerProfile.entitlements */,
 				07F8F42F2E9F6E1B00F8F4FA /* RunnerRelease.entitlements */,
-=======
-				071A0DA02E9E692300B9E823 /* RunnerRelease.entitlements */,
->>>>>>> 108135ab
 				4F5882732E83B95400CF6AD0 /* Runner.entitlements */,
 				97C146FA1CF9000F007C117D /* Main.storyboard */,
 				97C146FD1CF9000F007C117D /* Assets.xcassets */,
@@ -509,13 +501,7 @@
 			buildSettings = {
 				ASSETCATALOG_COMPILER_APPICON_NAME = AppIcon;
 				CLANG_ENABLE_MODULES = YES;
-<<<<<<< HEAD
 				CODE_SIGN_ENTITLEMENTS = Runner/RunnerProfile.entitlements;
-=======
-				CODE_SIGN_ENTITLEMENTS = Runner/Runner.entitlements;
-				CODE_SIGN_IDENTITY = "Apple Development";
-				CODE_SIGN_STYLE = Automatic;
->>>>>>> 108135ab
 				CURRENT_PROJECT_VERSION = "$(FLUTTER_BUILD_NUMBER)";
 				DEVELOPMENT_TEAM = 66J8VTHP5B;
 				ENABLE_BITCODE = NO;
@@ -739,11 +725,6 @@
 				ASSETCATALOG_COMPILER_APPICON_NAME = AppIcon;
 				CLANG_ENABLE_MODULES = YES;
 				CODE_SIGN_ENTITLEMENTS = Runner/RunnerRelease.entitlements;
-<<<<<<< HEAD
-=======
-				CODE_SIGN_IDENTITY = "Apple Development";
-				CODE_SIGN_STYLE = Automatic;
->>>>>>> 108135ab
 				CURRENT_PROJECT_VERSION = "$(FLUTTER_BUILD_NUMBER)";
 				DEVELOPMENT_TEAM = 66J8VTHP5B;
 				ENABLE_BITCODE = NO;
