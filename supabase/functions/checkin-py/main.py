--- conflicted
+++ resolved
@@ -894,11 +894,6 @@
         return
 
     try:
-<<<<<<< HEAD
-        # --- 1. 기본 정보 수집 ---
-        user_nick_nm, character_nm = await get_user_info(user_id)
-=======
->>>>>>> 0c823491
         start_of_day = f"{date_str}T00:00:00+00:00"
         end_of_day = f"{date_str}T23:59:59+00:00"
 
