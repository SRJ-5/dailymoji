# srj5_constants.py

CLUSTERS = ["neg_low", "neg_high", "adhd_high", "sleep", "positive"]
# ❤️ 이모지만 입력 시 적용될 점수 상한선 (안전장치)
EMOJI_ONLY_SCORE_CAP = 0.5


# ❤️ 1. 텍스트가 포함된 경우 사용할 기본 가중치
# e.g. 최종 점수 = (텍스트 * 0.5) + (온보딩 * 0.2) + (이모지 * 0.3)
FINAL_FUSION_WEIGHTS = {
    "text": 0.5,
    "onboarding": 0.2,
    "icon": 0.3
}

# ❤️ 2. 텍스트가 없이 이모지만 입력된 경우 사용할 가중치 
FINAL_FUSION_WEIGHTS_NO_TEXT = {
    "onboarding": 0.2, # 기존 onboarding 가중치 0.2
    "icon": 0.8 # text 가중치 0.5 + icon 가중치 0.3
}


# --- Scoring Weights & Parameters ---
# ❤️ Rule-based와 LLM 텍스트 분석 결과를 융합할 때의 가중치
W_RULE = 0.6
W_LLM = 0.4

# ❤️ 이모지-클러스터 매핑
ICON_TO_CLUSTER = {
    "angry": "neg_high",
    "crying": "neg_low",
    "shocked": "adhd_high",
    "sleeping": "sleep",
    "smile": "positive",
    "default": "neutral"
}


# --- Safety Check Keywords ---
SAFETY_REGEX = [
    r"죽고\s*싶", r"살고\s*싶지", r"살기\s*싫", r"자살", r"뛰어\s*내리", r"투신", 
    r"목을\s*매달", r"목숨(?:을)?\s*끊", r"생을\s*마감", r"죽어버리", r"끝내버리"
]

SAFETY_FIGURATIVE = [
    r"죽을\s*만큼", r"죽겠다\s*ㅋ", r"개\s*맛있", r"졸려\s*죽겠", r"배고파\s*죽겠", 
<<<<<<< HEAD
    r"힘들어\s*죽겠", r"좋아\s*죽겠", r"보고싶어\s*죽겠", r"궁금해\s*죽겠", r"피곤해\s*죽겠", r"귀여워\s*죽겠"
=======
    r"힘들어\s*죽겠", r"좋아\s*죽겠", r"보고싶어\s*죽겠", r"궁금해\s*죽겠", r"피곤해\s*죽겠"
>>>>>>> 07e3efa3
]

SAFETY_LEMMAS = [
    "죽다", "자살하다", "뛰어내리다", "투신하다", "목매달다",
    "자해하다", "유서", "극단적이다", "죽이다", "해치다",
]
SAFETY_LEMMA_COMBOS = [
    {"살다", "싫다"},  # "살기 싫다"
    {"목숨", "끊다"},  # "목숨을 끊다"
    {"생", "마감하다"}, # "생을 마감하다"
]

# --- Onboarding Survey to Cluster Mapping ---
# 각 질문(q1~q9)이 어떤 감정 클러스터에 얼마나 영향을 주는지 정의
ONBOARDING_MAPPING = {
    "q1": [{"cluster": "neg_low", "w": 0.80}, {"cluster": "sleep", "w": 0.10}, {"cluster": "positive", "w": -0.10}],
    "q2": [{"cluster": "neg_low", "w": 0.85}, {"cluster": "adhd_high", "w": 0.05}, {"cluster": "positive", "w": -0.10}],
    "q3": [{"cluster": "neg_high", "w": 0.90}, {"cluster": "sleep", "w": 0.10}],
    "q4": [{"cluster": "neg_high", "w": 0.85}, {"cluster": "neg_low", "w": 0.05}, {"cluster": "sleep", "w": 0.10}],
    "q5": [{"cluster": "neg_high", "w": 0.60}, {"cluster": "neg_low", "w": 0.25}, {"cluster": "adhd_high", "w": 0.15}],
    "q6": [{"cluster": "sleep", "w": 0.90}, {"cluster": "neg_low", "w": 0.10}],
    "q7": [{"cluster": "positive", "w": 0.80}, {"cluster": "neg_low", "w": 0.20}],
    "q8": [{"cluster": "neg_low", "w": 0.80}, {"cluster": "sleep", "w": 0.20}],
    "q9": [{"cluster": "adhd_high", "w": 0.85}, {"cluster": "neg_low", "w": 0.15}],
}
<|MERGE_RESOLUTION|>--- conflicted
+++ resolved
@@ -44,11 +44,8 @@
 
 SAFETY_FIGURATIVE = [
     r"죽을\s*만큼", r"죽겠다\s*ㅋ", r"개\s*맛있", r"졸려\s*죽겠", r"배고파\s*죽겠", 
-<<<<<<< HEAD
     r"힘들어\s*죽겠", r"좋아\s*죽겠", r"보고싶어\s*죽겠", r"궁금해\s*죽겠", r"피곤해\s*죽겠", r"귀여워\s*죽겠"
-=======
-    r"힘들어\s*죽겠", r"좋아\s*죽겠", r"보고싶어\s*죽겠", r"궁금해\s*죽겠", r"피곤해\s*죽겠"
->>>>>>> 07e3efa3
+
 ]
 
 SAFETY_LEMMAS = [
