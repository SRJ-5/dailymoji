import 'package:dailymoji/domain/entities/user_profile.dart';
import 'package:dailymoji/domain/enums/enum_data.dart';

class UserProfileDto {
  final String? id;
  final DateTime? createdAt;
  final String? userNickNm;
  final String? aiCharacter;
  final String? characterNm;
  final String? characterPersonality;
  final int? characterNum;
  final Map<String, dynamic>? onboardingScores;
  final Map<String, dynamic>? solutionTypeWeights; //RIN: 솔루션 유형 가중치
  final List<String>? negativeTags; // RIN: 부정적 태그

  UserProfileDto({
    this.id,
    this.createdAt,
    this.userNickNm,
    this.aiCharacter,
    this.characterNm,
    this.characterPersonality,
    this.characterNum,
    this.onboardingScores,
    this.solutionTypeWeights,
    this.negativeTags,
  });

  UserProfileDto.fromJson(Map<String, dynamic> map)
      : this(
          id: map["id"],
          createdAt: DateTime.tryParse(map["created_at"] ?? ""),
          userNickNm: map["user_nick_nm"],
          aiCharacter: map["ai_character"],
          characterNm: map["character_nm"],
<<<<<<< HEAD
          characterPersonality: CharacterPersonality.values
              .firstWhere(
                (e) => e.dbValue == map["character_personality"],
                orElse: () => CharacterPersonality.warmHeart,
              )
              .myLabel,
=======
          characterPersonality:
              map["character_personality"] != null
                  ? CharacterPersonality.values
                      .firstWhere(
                        (e) =>
                            e.dbValue ==
                            map["character_personality"],
                        orElse: () =>
                            CharacterPersonality.probSolver,
                      )
                      .myLabel
                  : null,
          characterNum: map["character_personality"] != null
              ? CharacterPersonality.values
                  .firstWhere(
                    (e) =>
                        e.dbValue ==
                        map["character_personality"],
                    orElse: () =>
                        CharacterPersonality.probSolver,
                  )
                  .assetLabel
              : null,
>>>>>>> fb89a37e
          onboardingScores: map['onboarding_scores'] ?? {},
          solutionTypeWeights:
              map['solution_type_weights'] as Map<String, dynamic>? ??
                  {'breathing': 1.0, 'video': 1.0, 'action': 1.0},
          negativeTags: map['negative_tags'] != null
              ? List<String>.from(map['negative_tags'])
              : [],
        );

  Map<String, dynamic> toJson() {
    return {
      "id": id,
      "user_nick_nm": userNickNm,
      "ai_character": aiCharacter,
      "character_nm": characterNm,
      "character_personality": CharacterPersonality.values
          .firstWhere(
            (e) => e.myLabel == characterPersonality,
            orElse: () => CharacterPersonality.warmHeart,
          )
          .dbValue,
      "onboarding_scores": onboardingScores,
      "solution_type_weights": solutionTypeWeights,
      "negative_tags": negativeTags,
    };
  }

<<<<<<< HEAD
  UserProfileDto copyWith({
    String? id,
    DateTime? createdAt,
    String? userNickNm,
    String? aiCharacter,
    String? characterNm,
    String? characterPersonality,
    Map<String, dynamic>? onboardingScores,
    Map<String, dynamic>? solutionTypeWeights,
    List<String>? negativeTags,
  }) {
    return UserProfileDto(
      id: id ?? this.id,
      createdAt: createdAt ?? this.createdAt,
      userNickNm: userNickNm ?? this.userNickNm,
      aiCharacter: aiCharacter ?? this.aiCharacter,
      characterNm: characterNm ?? this.characterNm,
      characterPersonality: characterPersonality ?? this.characterPersonality,
      onboardingScores: onboardingScores ?? this.onboardingScores,
      solutionTypeWeights: solutionTypeWeights ?? this.solutionTypeWeights,
      negativeTags: negativeTags ?? this.negativeTags,
    );
=======
  UserProfileDto copyWith(
      {String? id,
      DateTime? createdAt,
      String? userNickNm,
      String? aiCharacter,
      String? characterNm,
      String? characterPersonality,
      int? characterNum,
      Map<String, dynamic>? onboardingScores}) {
    return UserProfileDto(
        id: id ?? this.id,
        createdAt: createdAt ?? this.createdAt,
        userNickNm: userNickNm ?? this.userNickNm,
        aiCharacter: aiCharacter ?? this.aiCharacter,
        characterNm: characterNm ?? this.characterNm,
        characterPersonality:
            characterPersonality ?? this.characterPersonality,
        onboardingScores:
            onboardingScores ?? this.onboardingScores);
>>>>>>> fb89a37e
  }

  UserProfile toEntity() {
    return UserProfile(
<<<<<<< HEAD
      id: id,
      createdAt: createdAt ?? DateTime.now(),
      userNickNm: userNickNm,
      aiCharacter: aiCharacter,
      characterNm: characterNm,
      characterPersonality: characterPersonality,
      onboardingScores: onboardingScores,
      solutionTypeWeights: (solutionTypeWeights ?? {})
          .map((key, value) => MapEntry(key, (value as num).toDouble())),
      negativeTags: negativeTags ?? [],
    );
=======
        id: id,
        createdAt: createdAt ?? DateTime.now(),
        userNickNm: userNickNm,
        aiCharacter: aiCharacter,
        characterNm: characterNm,
        characterPersonality: characterPersonality,
        characterNum: characterNum,
        onboardingScores: onboardingScores);
>>>>>>> fb89a37e
  }

  UserProfileDto.fromEntity(UserProfile userProfile)
      : this(
<<<<<<< HEAD
          id: userProfile.id,
          createdAt: userProfile.createdAt,
          userNickNm: userProfile.userNickNm,
          aiCharacter: userProfile.aiCharacter,
          characterNm: userProfile.characterNm,
          characterPersonality: userProfile.characterPersonality,
          onboardingScores: userProfile.onboardingScores,
          solutionTypeWeights: userProfile.solutionTypeWeights,
          negativeTags: userProfile.negativeTags,
=======
          id: surveyResponse.id,
          createdAt: surveyResponse.createdAt,
          userNickNm: surveyResponse.userNickNm,
          aiCharacter: surveyResponse.aiCharacter,
          characterNm: surveyResponse.characterNm,
          characterPersonality:
              surveyResponse.characterPersonality,
          characterNum: surveyResponse.characterNum,
          onboardingScores: surveyResponse.onboardingScores,
>>>>>>> fb89a37e
        );
}<|MERGE_RESOLUTION|>--- conflicted
+++ resolved
@@ -33,38 +33,22 @@
           userNickNm: map["user_nick_nm"],
           aiCharacter: map["ai_character"],
           characterNm: map["character_nm"],
-<<<<<<< HEAD
-          characterPersonality: CharacterPersonality.values
-              .firstWhere(
-                (e) => e.dbValue == map["character_personality"],
-                orElse: () => CharacterPersonality.warmHeart,
-              )
-              .myLabel,
-=======
-          characterPersonality:
-              map["character_personality"] != null
-                  ? CharacterPersonality.values
-                      .firstWhere(
-                        (e) =>
-                            e.dbValue ==
-                            map["character_personality"],
-                        orElse: () =>
-                            CharacterPersonality.probSolver,
-                      )
-                      .myLabel
-                  : null,
+          characterPersonality: map["character_personality"] != null
+              ? CharacterPersonality.values
+                  .firstWhere(
+                    (e) => e.dbValue == map["character_personality"],
+                    orElse: () => CharacterPersonality.probSolver,
+                  )
+                  .myLabel
+              : null,
           characterNum: map["character_personality"] != null
               ? CharacterPersonality.values
                   .firstWhere(
-                    (e) =>
-                        e.dbValue ==
-                        map["character_personality"],
-                    orElse: () =>
-                        CharacterPersonality.probSolver,
+                    (e) => e.dbValue == map["character_personality"],
+                    orElse: () => CharacterPersonality.probSolver,
                   )
                   .assetLabel
               : null,
->>>>>>> fb89a37e
           onboardingScores: map['onboarding_scores'] ?? {},
           solutionTypeWeights:
               map['solution_type_weights'] as Map<String, dynamic>? ??
@@ -92,7 +76,6 @@
     };
   }
 
-<<<<<<< HEAD
   UserProfileDto copyWith({
     String? id,
     DateTime? createdAt,
@@ -100,6 +83,7 @@
     String? aiCharacter,
     String? characterNm,
     String? characterPersonality,
+    int? characterNum,
     Map<String, dynamic>? onboardingScores,
     Map<String, dynamic>? solutionTypeWeights,
     List<String>? negativeTags,
@@ -115,77 +99,35 @@
       solutionTypeWeights: solutionTypeWeights ?? this.solutionTypeWeights,
       negativeTags: negativeTags ?? this.negativeTags,
     );
-=======
-  UserProfileDto copyWith(
-      {String? id,
-      DateTime? createdAt,
-      String? userNickNm,
-      String? aiCharacter,
-      String? characterNm,
-      String? characterPersonality,
-      int? characterNum,
-      Map<String, dynamic>? onboardingScores}) {
-    return UserProfileDto(
-        id: id ?? this.id,
-        createdAt: createdAt ?? this.createdAt,
-        userNickNm: userNickNm ?? this.userNickNm,
-        aiCharacter: aiCharacter ?? this.aiCharacter,
-        characterNm: characterNm ?? this.characterNm,
-        characterPersonality:
-            characterPersonality ?? this.characterPersonality,
-        onboardingScores:
-            onboardingScores ?? this.onboardingScores);
->>>>>>> fb89a37e
   }
 
   UserProfile toEntity() {
     return UserProfile(
-<<<<<<< HEAD
       id: id,
       createdAt: createdAt ?? DateTime.now(),
       userNickNm: userNickNm,
       aiCharacter: aiCharacter,
       characterNm: characterNm,
       characterPersonality: characterPersonality,
+      characterNum: characterNum,
       onboardingScores: onboardingScores,
       solutionTypeWeights: (solutionTypeWeights ?? {})
           .map((key, value) => MapEntry(key, (value as num).toDouble())),
       negativeTags: negativeTags ?? [],
     );
-=======
-        id: id,
-        createdAt: createdAt ?? DateTime.now(),
-        userNickNm: userNickNm,
-        aiCharacter: aiCharacter,
-        characterNm: characterNm,
-        characterPersonality: characterPersonality,
-        characterNum: characterNum,
-        onboardingScores: onboardingScores);
->>>>>>> fb89a37e
   }
 
   UserProfileDto.fromEntity(UserProfile userProfile)
       : this(
-<<<<<<< HEAD
           id: userProfile.id,
           createdAt: userProfile.createdAt,
           userNickNm: userProfile.userNickNm,
           aiCharacter: userProfile.aiCharacter,
           characterNm: userProfile.characterNm,
           characterPersonality: userProfile.characterPersonality,
+          characterNum: userProfile.characterNum,
           onboardingScores: userProfile.onboardingScores,
           solutionTypeWeights: userProfile.solutionTypeWeights,
           negativeTags: userProfile.negativeTags,
-=======
-          id: surveyResponse.id,
-          createdAt: surveyResponse.createdAt,
-          userNickNm: surveyResponse.userNickNm,
-          aiCharacter: surveyResponse.aiCharacter,
-          characterNm: surveyResponse.characterNm,
-          characterPersonality:
-              surveyResponse.characterPersonality,
-          characterNum: surveyResponse.characterNum,
-          onboardingScores: surveyResponse.onboardingScores,
->>>>>>> fb89a37e
         );
 }