class EmotionalRecordDto {
  final Map<String, double>? scorePerCluster;
  final double? gScore;
  final int? profile;
  final Map<String, dynamic>? intervention;
  final Map<String, dynamic>? debugLog;

  EmotionalRecordDto({
    this.scorePerCluster,
    this.gScore,
<<<<<<< HEAD
    this.profile,
    this.intervention,
    this.debugLog,
=======
    this.recommendedSolution,
    this.solutionId,
    // TODO chat -> message 변경
    this.chatIds,
>>>>>>> 6927e9f3
  });

  factory EmotionalRecordDto.fromJson(Map<String, dynamic> json) {
    return EmotionalRecordDto(
      scorePerCluster: (json["final_scores"] as Map?)?.map(
        (k, v) => MapEntry(k.toString(), (v as num).toDouble()),
      ),
      gScore: (json["g_score"] as num?)?.toDouble(),
      profile: json["profile"],
      intervention: json["intervention"] != null
          ? Map<String, dynamic>.from(json["intervention"])
          : null,
      debugLog: json["debug_log"] != null
          ? Map<String, dynamic>.from(json["debug_log"])
          : null,
    );
  }
}<|MERGE_RESOLUTION|>--- conflicted
+++ resolved
@@ -8,19 +8,52 @@
   EmotionalRecordDto({
     this.scorePerCluster,
     this.gScore,
-<<<<<<< HEAD
-    this.profile,
-    this.intervention,
-    this.debugLog,
-=======
     this.recommendedSolution,
     this.solutionId,
     // TODO chat -> message 변경
     this.chatIds,
->>>>>>> 6927e9f3
   });
 
-  factory EmotionalRecordDto.fromJson(Map<String, dynamic> json) {
+  EmotionalRecordDto.fromJson(Map<String, dynamic> map)
+      : this(
+          id: map["id"],
+          createdAt: DateTime.tryParse(map["create_at"] ?? ""),
+          userId: map["user_id"],
+          selectedEmotion: map["selected_emotion"],
+          intensity: (map["intensity"])?.toDouble(),
+          text: map["text"],
+          contextTokens: map["context_tokens"] != null
+              ? List<String>.from(map["context_tokens"])
+              : null,
+          modelProbs: (map["model_probs"])?.map(
+            (k, v) => MapEntry(k, (v as num).toDouble()),
+          ),
+          scorePerCluster: (map["score_per_cluter"])?.map(
+            (k, v) => MapEntry(k, (v as num).toDouble()),
+          ),
+          gScore: (map["g_score"])?.toDouble(),
+          recommendedSolution: map["recommended_solution"],
+          solutionId: map["solution_id"],
+          chatIds: map["chat_ids"] != null
+              ? List<String>.from(map["chat_ids"])
+              : null,
+        );
+
+  EmotionalRecordDto copyWith({
+    String? id,
+    DateTime? createdAt,
+    String? userId,
+    String? selectedEmotion,
+    double? intensity,
+    String? text,
+    List<String>? contextTokens,
+    Map<String, double>? modelProbs,
+    Map<String, double>? scorePerCluster,
+    double? gScore,
+    String? recommendedSolution,
+    int? solutionId,
+    List<String>? chatIds,
+  }) {
     return EmotionalRecordDto(
       scorePerCluster: (json["final_scores"] as Map?)?.map(
         (k, v) => MapEntry(k.toString(), (v as num).toDouble()),
