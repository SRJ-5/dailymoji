--- conflicted
+++ resolved
@@ -9,18 +9,11 @@
 import 'package:supabase_flutter/supabase_flutter.dart';
 import 'package:sign_in_with_apple/sign_in_with_apple.dart';
 
-class UserProfileDataSourceImpl
-    implements UserProfileDataSource {
+class UserProfileDataSourceImpl implements UserProfileDataSource {
   final supabase = Supabase.instance.client;
   final auth = Supabase.instance.client.auth;
   final google = GoogleSignIn(
-<<<<<<< HEAD
       clientId: Platform.isIOS ? dotenv.env['GOOGLE_IOS_CLIENT_ID'] : null,
-=======
-      clientId: Platform.isIOS
-          ? dotenv.env['GOOGLE_IOS_CLIENT_ID']
-          : null,
->>>>>>> e9387af7
       serverClientId: dotenv.env['GOOGLE_SERVER_CLIENT_ID']);
 
   @override
@@ -40,18 +33,10 @@
       if (idToken == null) {
         return null;
       }
-<<<<<<< HEAD
       final result = await Supabase.instance.client.auth.signInWithIdToken(
           provider: OAuthProvider.apple,
           idToken: idToken,
           accessToken: accessToken);
-=======
-      final result = await Supabase.instance.client.auth
-          .signInWithIdToken(
-              provider: OAuthProvider.apple,
-              idToken: idToken,
-              accessToken: accessToken);
->>>>>>> e9387af7
       return result.user?.id;
       // await auth.signInWithOAuth(OAuthProvider.apple,
       //     authScreenLaunchMode: LaunchMode.externalApplication,
@@ -72,18 +57,10 @@
       if (auth?.idToken == null) {
         return null;
       }
-<<<<<<< HEAD
       final result = await Supabase.instance.client.auth.signInWithIdToken(
           provider: OAuthProvider.google,
           idToken: auth!.idToken!,
           accessToken: auth.accessToken);
-=======
-      final result = await Supabase.instance.client.auth
-          .signInWithIdToken(
-              provider: OAuthProvider.google,
-              idToken: auth!.idToken!,
-              accessToken: auth.accessToken);
->>>>>>> e9387af7
       return result.user?.id;
       // await auth.signInWithOAuth(
       //   OAuthProvider.google,
@@ -114,8 +91,7 @@
   }
 
   @override
-  Future<void> insertUserProfile(
-      UserProfileDto userProfileDto) async {
+  Future<void> insertUserProfile(UserProfileDto userProfileDto) async {
     print(userProfileDto.id!);
     await supabase
         .from('user_profiles')
@@ -139,12 +115,7 @@
 
   @override
   Future<UserProfileDto> updateCharacterNM(
-<<<<<<< HEAD
       {required String uuid, required String characterNM}) async {
-=======
-      {required String uuid,
-      required String characterNM}) async {
->>>>>>> e9387af7
     final updated = await supabase
         .from('user_profiles')
         .update({'character_nm': characterNM})
@@ -156,12 +127,7 @@
 
   @override
   Future<UserProfileDto> updateCharacterPersonality(
-<<<<<<< HEAD
       {required String uuid, required String characterPersonality}) async {
-=======
-      {required String uuid,
-      required String characterPersonality}) async {
->>>>>>> e9387af7
     final updated = await supabase
         .from('user_profiles')
         .update({
@@ -183,8 +149,7 @@
     await google.signOut();
     // 실제 로그아웃 처리
     await supabase.auth.signOut();
-    final user = Supabase
-        .instance.client.auth.currentUser; // 로그아웃 확인 // 잘됨!
+    final user = Supabase.instance.client.auth.currentUser; // 로그아웃 확인 // 잘됨!
     print("아아아아아아$user"); // 로그아웃 전: User 객체 / 로그아웃 후: null
   }
 
@@ -193,13 +158,9 @@
     print("확인");
     await google.signOut();
     // 실제 로그아웃 처리
-    await supabase
-        .from('user_profiles')
-        .delete()
-        .eq('id', userId);
+    await supabase.from('user_profiles').delete().eq('id', userId);
     await supabase.auth.signOut();
-    final user = Supabase
-        .instance.client.auth.currentUser; // 로그아웃 확인 // 잘됨!
+    final user = Supabase.instance.client.auth.currentUser; // 로그아웃 확인 // 잘됨!
     print("오오오오오오$user"); // 로그아웃 전: User 객체 / 로그아웃 후: null
   }
 
