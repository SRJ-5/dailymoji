--- conflicted
+++ resolved
@@ -10,18 +10,11 @@
 import 'package:supabase_flutter/supabase_flutter.dart';
 import 'package:sign_in_with_apple/sign_in_with_apple.dart';
 
-class UserProfileDataSourceImpl
-    implements UserProfileDataSource {
+class UserProfileDataSourceImpl implements UserProfileDataSource {
   final supabase = Supabase.instance.client;
   final auth = Supabase.instance.client.auth;
   final google = GoogleSignIn(
-<<<<<<< HEAD
       clientId: Platform.isIOS ? dotenv.env['GOOGLE_IOS_CLIENT_ID'] : null,
-=======
-      clientId: Platform.isIOS
-          ? dotenv.env['GOOGLE_IOS_CLIENT_ID']
-          : null,
->>>>>>> fb89a37e
       serverClientId: dotenv.env['GOOGLE_SERVER_CLIENT_ID']);
 
   @override
@@ -41,18 +34,10 @@
       if (idToken == null) {
         return null;
       }
-<<<<<<< HEAD
       final result = await Supabase.instance.client.auth.signInWithIdToken(
           provider: OAuthProvider.apple,
           idToken: idToken,
           accessToken: accessToken);
-=======
-      final result = await Supabase.instance.client.auth
-          .signInWithIdToken(
-              provider: OAuthProvider.apple,
-              idToken: idToken,
-              accessToken: accessToken);
->>>>>>> fb89a37e
       return result.user?.id;
       // await auth.signInWithOAuth(OAuthProvider.apple,
       //     authScreenLaunchMode: LaunchMode.externalApplication,
@@ -73,18 +58,10 @@
       if (auth?.idToken == null) {
         return null;
       }
-<<<<<<< HEAD
       final result = await Supabase.instance.client.auth.signInWithIdToken(
           provider: OAuthProvider.google,
           idToken: auth!.idToken!,
           accessToken: auth.accessToken);
-=======
-      final result = await Supabase.instance.client.auth
-          .signInWithIdToken(
-              provider: OAuthProvider.google,
-              idToken: auth!.idToken!,
-              accessToken: auth.accessToken);
->>>>>>> fb89a37e
       return result.user?.id;
       // await auth.signInWithOAuth(
       //   OAuthProvider.google,
@@ -115,8 +92,7 @@
   }
 
   @override
-  Future<void> insertUserProfile(
-      UserProfileDto userProfileDto) async {
+  Future<void> insertUserProfile(UserProfileDto userProfileDto) async {
     print(userProfileDto.id!);
     await supabase
         .from('user_profiles')
@@ -163,7 +139,6 @@
 
   // RIN: '이런 종류 그만 보기' 태그를 백엔드로 전송하는 함수
   @override
-<<<<<<< HEAD
   Future<void> addNegativeTags(
       {required String userId, required List<String> tags}) async {
     try {
@@ -180,11 +155,6 @@
   @override
   Future<UserProfileDto> updateCharacterNM(
       {required String uuid, required String characterNM}) async {
-=======
-  Future<UserProfileDto> updateCharacterNM(
-      {required String uuid,
-      required String characterNM}) async {
->>>>>>> fb89a37e
     final updated = await supabase
         .from('user_profiles')
         .update({'character_nm': characterNM})
@@ -196,12 +166,7 @@
 
   @override
   Future<UserProfileDto> updateCharacterPersonality(
-<<<<<<< HEAD
       {required String uuid, required String characterPersonality}) async {
-=======
-      {required String uuid,
-      required String characterPersonality}) async {
->>>>>>> fb89a37e
     final updated = await supabase
         .from('user_profiles')
         .update({
@@ -273,8 +238,7 @@
     await google.signOut();
     // 실제 로그아웃 처리
     await supabase.auth.signOut();
-    final user = Supabase
-        .instance.client.auth.currentUser; // 로그아웃 확인 // 잘됨!
+    final user = Supabase.instance.client.auth.currentUser; // 로그아웃 확인 // 잘됨!
     print("아아아아아아$user"); // 로그아웃 전: User 객체 / 로그아웃 후: null
   }
 
@@ -283,13 +247,9 @@
     print("확인");
     await google.signOut();
     // 실제 로그아웃 처리
-    await supabase
-        .from('user_profiles')
-        .delete()
-        .eq('id', userId);
+    await supabase.from('user_profiles').delete().eq('id', userId);
     await supabase.auth.signOut();
-    final user = Supabase
-        .instance.client.auth.currentUser; // 로그아웃 확인 // 잘됨!
+    final user = Supabase.instance.client.auth.currentUser; // 로그아웃 확인 // 잘됨!
     print("오오오오오오$user"); // 로그아웃 전: User 객체 / 로그아웃 후: null
   }
 }