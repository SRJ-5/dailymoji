--- conflicted
+++ resolved
@@ -15,14 +15,8 @@
 class UserProfileDataSourceImpl implements UserProfileDataSource {
   final supabase = Supabase.instance.client;
   final auth = Supabase.instance.client.auth;
-<<<<<<< HEAD
   final google =
       GoogleSignIn(clientId: Platform.isIOS ? dotenv.env['GOOGLE_IOS_CLIENT_ID'] : null, serverClientId: dotenv.env['GOOGLE_SERVER_CLIENT_ID']);
-=======
-  final google = GoogleSignIn(
-      clientId: Platform.isIOS ? dotenv.env['GOOGLE_IOS_CLIENT_ID'] : null,
-      serverClientId: dotenv.env['GOOGLE_SERVER_CLIENT_ID']);
->>>>>>> 1eeb00c6
 
   @override
   Future<String?> appleLogin() async {
@@ -36,14 +30,7 @@
       if (idToken == null) {
         return null;
       }
-<<<<<<< HEAD
       final result = await Supabase.instance.client.auth.signInWithIdToken(provider: OAuthProvider.apple, idToken: idToken, accessToken: accessToken);
-=======
-      final result = await Supabase.instance.client.auth.signInWithIdToken(
-          provider: OAuthProvider.apple,
-          idToken: idToken,
-          accessToken: accessToken);
->>>>>>> 1eeb00c6
       return result.user?.id;
       // await auth.signInWithOAuth(OAuthProvider.apple,
       //     authScreenLaunchMode: LaunchMode.externalApplication,
@@ -64,15 +51,8 @@
       if (auth?.idToken == null) {
         return null;
       }
-<<<<<<< HEAD
       final result = await Supabase.instance.client.auth
           .signInWithIdToken(provider: OAuthProvider.google, idToken: auth!.idToken!, accessToken: auth.accessToken);
-=======
-      final result = await Supabase.instance.client.auth.signInWithIdToken(
-          provider: OAuthProvider.google,
-          idToken: auth!.idToken!,
-          accessToken: auth.accessToken);
->>>>>>> 1eeb00c6
       return result.user?.id;
       // await auth.signInWithOAuth(
       //   OAuthProvider.google,
@@ -118,29 +98,13 @@
   }
 
   @override
-<<<<<<< HEAD
   Future<UserProfileDto> updateCharacterNM({required String uuid, required String characterNM}) async {
     final updated = await supabase.from('user_profiles').update({'character_nm': characterNM}).eq('id', uuid).select().single();
-=======
-  Future<UserProfileDto> updateCharacterNM(
-      {required String uuid, required String characterNM}) async {
-    final updated = await supabase
-        .from('user_profiles')
-        .update({'character_nm': characterNM})
-        .eq('id', uuid)
-        .select()
-        .single();
->>>>>>> 1eeb00c6
     return UserProfileDto.fromJson(updated);
   }
 
   @override
-<<<<<<< HEAD
   Future<UserProfileDto> updateCharacterPersonality({required String uuid, required String characterPersonality}) async {
-=======
-  Future<UserProfileDto> updateCharacterPersonality(
-      {required String uuid, required String characterPersonality}) async {
->>>>>>> 1eeb00c6
     final updated = await supabase
         .from('user_profiles')
         .update({
@@ -157,15 +121,13 @@
   }
 
   @override
-  Future<String> fetchSleepHygieneTip(
-      {String? personality, String? userNickNm}) async {
+  Future<String> fetchSleepHygieneTip({String? personality, String? userNickNm}) async {
     try {
       final queryParams = {
         if (personality != null) 'personality': personality,
         if (userNickNm != null) 'user_nick_nm': userNickNm,
       };
-      final uri = Uri.parse('${ApiConfig.baseUrl}/dialogue/sleep-tip')
-          .replace(queryParameters: queryParams);
+      final uri = Uri.parse('${ApiConfig.baseUrl}/dialogue/sleep-tip').replace(queryParameters: queryParams);
 
       final response = await http.get(uri);
 
@@ -182,15 +144,13 @@
   }
 
   @override
-  Future<String> fetchActionMission(
-      {String? personality, String? userNickNm}) async {
+  Future<String> fetchActionMission({String? personality, String? userNickNm}) async {
     try {
       final queryParams = {
         if (personality != null) 'personality': personality,
         if (userNickNm != null) 'user_nick_nm': userNickNm,
       };
-      final uri = Uri.parse('${ApiConfig.baseUrl}/dialogue/action-mission')
-          .replace(queryParameters: queryParams);
+      final uri = Uri.parse('${ApiConfig.baseUrl}/dialogue/action-mission').replace(queryParameters: queryParams);
 
       final response = await http.get(uri);
 
