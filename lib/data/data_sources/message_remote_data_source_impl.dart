import 'dart:async';

import 'package:dailymoji/data/data_sources/message_remote_data_source.dart';
import 'package:dailymoji/data/dtos/message_dto.dart';
import 'package:supabase_flutter/supabase_flutter.dart';

class MessageRemoteDataSourceImpl implements MessageRemoteDataSource {
  final SupabaseClient client;

  MessageRemoteDataSourceImpl(this.client);

  @override
  Future<List<MessageDto>> fetchMessages({
    required String userId,
    int limit = 50,
    String? cursorIso, // created_at 커서(ISO8601 문자열)
  }) async {
    var query = client.from("messages").select().eq("user_id", userId);

    if (cursorIso != null) {
      query = query.lt("created_at", cursorIso);
    }

<<<<<<< HEAD
    // 3) 그 다음에 정렬/리밋
    // RIN: 'ascending: true'였던... 바보.. 'ascending: false'로 변경하여 최신 메시지부터 가져오도록 수정함
    final result =
        await base.order("created_at", ascending: false).limit(limit);
=======
    // 최신 메시지 50개를 가져오기 위해 먼저 최신 순으로 정렬해서 limit 적용
    final result = await query.order("created_at", ascending: false).limit(limit);
>>>>>>> 6da90876

    final rows = (result as List).cast<Map<String, dynamic>>();
    final messages = rows.map((m) => MessageDto.fromJson(m)).toList();

    // 오래된 순으로 다시 정렬해서 반환(지금은 chatViewModel에서 오래된 순으로 받는걸로 알고있음)
    messages.sort((a, b) => a.createdAt!.compareTo(b.createdAt!));

    return messages;
  }

  @override
  Future<MessageDto> insertMessage(MessageDto messageDto) async {
    final response = await client.from("messages").insert(messageDto.toJson()).select().single();

    return MessageDto.fromJson(response);
  }

  @override
  void subscribeToMessages({
    required String userId,
    required void Function(MessageDto messageDto) onNewMessage,
  }) {
    client
        .channel("message_changes_$userId")
        .onPostgresChanges(
          event: PostgresChangeEvent.insert,
          schema: "public",
          table: "messages",
          filter: PostgresChangeFilter(
            type: PostgresChangeFilterType.eq,
            column: "user_id",
            value: userId,
          ),
          callback: (payload) {
            final record = payload.newRecord;
            onNewMessage(MessageDto.fromJson(record));
          },
        )
        .subscribe();
  }

  @override
  Future<void> updateMessageSessionId({
    required String messageId,
    required String sessionId,
  }) async {
    await client.from("messages").update({'session_id': sessionId}).eq('id', messageId);
  }
}<|MERGE_RESOLUTION|>--- conflicted
+++ resolved
@@ -21,15 +21,9 @@
       query = query.lt("created_at", cursorIso);
     }
 
-<<<<<<< HEAD
-    // 3) 그 다음에 정렬/리밋
-    // RIN: 'ascending: true'였던... 바보.. 'ascending: false'로 변경하여 최신 메시지부터 가져오도록 수정함
+    // 최신 메시지 50개를 가져오기 위해 먼저 최신 순으로 정렬해서 limit 적용
     final result =
-        await base.order("created_at", ascending: false).limit(limit);
-=======
-    // 최신 메시지 50개를 가져오기 위해 먼저 최신 순으로 정렬해서 limit 적용
-    final result = await query.order("created_at", ascending: false).limit(limit);
->>>>>>> 6da90876
+        await query.order("created_at", ascending: false).limit(limit);
 
     final rows = (result as List).cast<Map<String, dynamic>>();
     final messages = rows.map((m) => MessageDto.fromJson(m)).toList();
@@ -42,7 +36,11 @@
 
   @override
   Future<MessageDto> insertMessage(MessageDto messageDto) async {
-    final response = await client.from("messages").insert(messageDto.toJson()).select().single();
+    final response = await client
+        .from("messages")
+        .insert(messageDto.toJson())
+        .select()
+        .single();
 
     return MessageDto.fromJson(response);
   }
@@ -76,6 +74,8 @@
     required String messageId,
     required String sessionId,
   }) async {
-    await client.from("messages").update({'session_id': sessionId}).eq('id', messageId);
+    await client
+        .from("messages")
+        .update({'session_id': sessionId}).eq('id', messageId);
   }
 }