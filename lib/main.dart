import 'package:dailymoji/core/routers/router.dart';
import 'package:flutter/material.dart';
import 'package:flutter_dotenv/flutter_dotenv.dart';
import 'package:flutter_riverpod/flutter_riverpod.dart';
import 'package:flutter_screenutil/flutter_screenutil.dart';
import 'package:supabase_flutter/supabase_flutter.dart';

void main() async {
  WidgetsFlutterBinding.ensureInitialized();
<<<<<<< HEAD

=======
>>>>>>> 1009a2f3
  await dotenv.load(fileName: ".env");

  await Supabase.initialize(
    url: dotenv.env['SUPABASE_URL']!,
    anonKey: dotenv.env['SUPABASE_ANON_KEY']!,
  );
<<<<<<< HEAD

=======
>>>>>>> 1009a2f3
  runApp(
    ProviderScope(
      child: ScreenUtilInit(
        designSize: const Size(375, 812),
        minTextAdapt: true,
        splitScreenMode: true,
        builder: (context, child) {
          return const MyApp();
        },
      ),
    ),
  );
}

class MyApp extends ConsumerWidget {
  const MyApp({super.key});

  @override
  Widget build(BuildContext context, WidgetRef ref) {
    final router = ref.watch(routerProvider);

    return MaterialApp.router(
      routerConfig: router,
      debugShowCheckedModeBanner: false,
    );
  }
}<|MERGE_RESOLUTION|>--- conflicted
+++ resolved
@@ -7,20 +7,16 @@
 
 void main() async {
   WidgetsFlutterBinding.ensureInitialized();
-<<<<<<< HEAD
 
-=======
->>>>>>> 1009a2f3
   await dotenv.load(fileName: ".env");
 
   await Supabase.initialize(
     url: dotenv.env['SUPABASE_URL']!,
     anonKey: dotenv.env['SUPABASE_ANON_KEY']!,
+    url: dotenv.env['SUPABASE_URL']!,
+    anonKey: dotenv.env['SUPABASE_ANON_KEY']!,
   );
-<<<<<<< HEAD
-
-=======
->>>>>>> 1009a2f3
+  await dotenv.load(fileName: ".env");
   runApp(
     ProviderScope(
       child: ScreenUtilInit(
