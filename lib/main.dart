--- conflicted
+++ resolved
@@ -63,14 +63,7 @@
     print("🪄 사용자가 알림을 클릭하여 앱 열었음!");
   });
 
-<<<<<<< HEAD
-  // // 알림 권한 요청 (iOS용)
-  // await FirebaseMessaging.instance.requestPermission();
-
   // await initializeDateFormatting('ko_KR', null);
-=======
-  await initializeDateFormatting('ko_KR', null);
->>>>>>> 108135ab
 
   //세로 고정
   await SystemChrome.setPreferredOrientations([
