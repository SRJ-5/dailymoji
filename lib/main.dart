--- conflicted
+++ resolved
@@ -2,6 +2,7 @@
 import 'package:flutter/material.dart';
 import 'package:flutter_dotenv/flutter_dotenv.dart';
 import 'package:flutter_riverpod/flutter_riverpod.dart';
+import 'package:flutter_screenutil/flutter_screenutil.dart';
 import 'package:flutter_screenutil/flutter_screenutil.dart';
 import 'package:supabase_flutter/supabase_flutter.dart';
 
@@ -11,10 +12,7 @@
     url: const String.fromEnvironment('SUPABASE_URL'),
     anonKey: const String.fromEnvironment('SUPABASE_ANON_KEY'),
   );
-<<<<<<< HEAD
   await dotenv.load(fileName: ".env");
-=======
->>>>>>> 4ee6c24c
   runApp(
     ProviderScope(
       child: ScreenUtilInit(
@@ -22,11 +20,7 @@
         minTextAdapt: true,
         splitScreenMode: true,
         builder: (context, child) {
-<<<<<<< HEAD
           return const MyApp();
-=======
-          return MyApp();
->>>>>>> 4ee6c24c
         },
       ),
     ),
@@ -41,13 +35,7 @@
   Widget build(BuildContext context) {
     return MaterialApp.router(
       routerConfig: router,
-<<<<<<< HEAD
       debugShowCheckedModeBanner: false,
-=======
-      theme: ThemeData(
-        fontFamily: "Pretendard",
-      ),
->>>>>>> 4ee6c24c
     );
   }
 }