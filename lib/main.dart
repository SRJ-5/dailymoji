import 'package:dailymoji/core/routers/router.dart';
import 'package:dailymoji/firebase_options.dart';
import 'package:firebase_core/firebase_core.dart';
import 'package:firebase_messaging/firebase_messaging.dart';
import 'package:flutter/material.dart';
import 'package:flutter/services.dart';
import 'package:flutter_dotenv/flutter_dotenv.dart';
import 'package:flutter_riverpod/flutter_riverpod.dart';
import 'package:flutter_screenutil/flutter_screenutil.dart';
import 'package:supabase_flutter/supabase_flutter.dart';
import 'package:intl/date_symbol_data_local.dart';

final GlobalKey<NavigatorState> navigatorKey =
    GlobalKey<NavigatorState>();

// 앱이 백그라운드일 때 도착한 알림을 처리하는 함수
@pragma('vm:entry-point')
Future<void> _firebaseMessagingBackgroundHandler(
    RemoteMessage message) async {
  await Firebase.initializeApp();
  print("📩 백그라운드 알림 수신: ${message.notification?.title}");
}

void main() async {
  WidgetsFlutterBinding.ensureInitialized();

  // .env 불러오기
  await dotenv.load(fileName: ".env");

  // Firebase 초기화
  await Firebase.initializeApp(
    options: DefaultFirebaseOptions.currentPlatform,
  );

  // Supabase 초기화
  await Supabase.initialize(
    url: dotenv.env['SUPABASE_URL']!,
    anonKey: dotenv.env['SUPABASE_ANON_KEY']!,
  );

  // 알림 권한 요청 (iOS용)
  await FirebaseMessaging.instance.requestPermission(
    alert: true,
    badge: true,
    sound: true,
  );

  // 백그라운드 알림 핸들러 등록
<<<<<<< HEAD
  FirebaseMessaging.onBackgroundMessage(
      _firebaseMessagingBackgroundHandler);
=======
  FirebaseMessaging.onBackgroundMessage(_firebaseMessagingBackgroundHandler);
>>>>>>> e9387af7

  // 포그라운드 알림 수신 (앱 켜져 있을 때)
  FirebaseMessaging.onMessage.listen((RemoteMessage message) {
    print("📨 포그라운드 알림 수신!");
    print("제목: ${message.notification?.title}");
    print("내용: ${message.notification?.body}");
  });

  // 앱이 종료된 상태에서 클릭으로 열릴 때
  FirebaseMessaging.onMessageOpenedApp
      .listen((RemoteMessage message) {
    print("🪄 사용자가 알림을 클릭하여 앱 열었음!");
  });

  await initializeDateFormatting('ko_KR', null);

  //세로 고정
  await SystemChrome.setPreferredOrientations([
    DeviceOrientation.portraitUp,
    DeviceOrientation.portraitDown,
  ]);

  runApp(
    ProviderScope(
      child: ScreenUtilInit(
        designSize: const Size(375, 812),
        minTextAdapt: true,
        splitScreenMode: true,
        builder: (context, child) {
          return const MyApp();
        },
      ),
    ),
  );
}

class MyApp extends ConsumerWidget {
  const MyApp({super.key});

  @override
  Widget build(BuildContext context, WidgetRef ref) {
    final router = ref.watch(routerProvider);

    return MaterialApp.router(
      routerConfig: router,
      debugShowCheckedModeBanner: false,

      // textScaler가 textField, BottomNavigationBar, TableCalendar내에서 사용 불가
      //(TableCalendar는 헤더 부분 기본 설정으로는 불가능, 커스텀 시 가능)
      // 앱 전체에 textScalerFactor를 1.0으로 고정 (즉, TextScaler.noScaling으로 사용)
      // 나중에 버전이 올라가 main에서 textScaleFactor가 사용이 불가능 하고 textField, BottomNavigationBar, TableCalendar에서 textScaler를 사용 가능할 때 변경해 줘야함
      // 나머지 text, text.rich 등은 AppText으로 변경이 완료된 상태
      builder: (context, child) {
        return MediaQuery(
          data: MediaQuery.of(context)
              .copyWith(textScaleFactor: 1.0),
          child: child!,
        );
      },
    );
  }
}<|MERGE_RESOLUTION|>--- conflicted
+++ resolved
@@ -10,13 +10,11 @@
 import 'package:supabase_flutter/supabase_flutter.dart';
 import 'package:intl/date_symbol_data_local.dart';
 
-final GlobalKey<NavigatorState> navigatorKey =
-    GlobalKey<NavigatorState>();
+final GlobalKey<NavigatorState> navigatorKey = GlobalKey<NavigatorState>();
 
 // 앱이 백그라운드일 때 도착한 알림을 처리하는 함수
 @pragma('vm:entry-point')
-Future<void> _firebaseMessagingBackgroundHandler(
-    RemoteMessage message) async {
+Future<void> _firebaseMessagingBackgroundHandler(RemoteMessage message) async {
   await Firebase.initializeApp();
   print("📩 백그라운드 알림 수신: ${message.notification?.title}");
 }
@@ -46,12 +44,7 @@
   );
 
   // 백그라운드 알림 핸들러 등록
-<<<<<<< HEAD
-  FirebaseMessaging.onBackgroundMessage(
-      _firebaseMessagingBackgroundHandler);
-=======
   FirebaseMessaging.onBackgroundMessage(_firebaseMessagingBackgroundHandler);
->>>>>>> e9387af7
 
   // 포그라운드 알림 수신 (앱 켜져 있을 때)
   FirebaseMessaging.onMessage.listen((RemoteMessage message) {
@@ -61,8 +54,7 @@
   });
 
   // 앱이 종료된 상태에서 클릭으로 열릴 때
-  FirebaseMessaging.onMessageOpenedApp
-      .listen((RemoteMessage message) {
+  FirebaseMessaging.onMessageOpenedApp.listen((RemoteMessage message) {
     print("🪄 사용자가 알림을 클릭하여 앱 열었음!");
   });
 
@@ -106,8 +98,7 @@
       // 나머지 text, text.rich 등은 AppText으로 변경이 완료된 상태
       builder: (context, child) {
         return MediaQuery(
-          data: MediaQuery.of(context)
-              .copyWith(textScaleFactor: 1.0),
+          data: MediaQuery.of(context).copyWith(textScaleFactor: 1.0),
           child: child!,
         );
       },
