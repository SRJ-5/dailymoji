--- conflicted
+++ resolved
@@ -12,8 +12,7 @@
   static const String enterAnything = '무엇이든 입력하세요';
   static const String nextButton = '다음';
   static const String loading = '로딩 중...';
-  static const String errorOccurred =
-      '오류가 발생했습니다: %s'; // %s for error
+  static const String errorOccurred = '오류가 발생했습니다: %s'; // %s for error
 
   // Router
   static const String languageSettings = '언어 설정';
@@ -39,15 +38,12 @@
   static const String breathingStep2Text = '7초간 숨을\n머금은 뒤';
   static const String breathingStep3Title = 'Step 3.';
   static const String breathingStep3Text = '8초간 천천히\n내쉬어 봐!';
-  static const String breathingFinishText =
-      '잘 했어요!\n이제 %s에 가서도\n호흡을 이어가 보세요'; // %s for context
-  static const String breathingDefaultFinishText =
-      '잘 했어요!\n이제 일상에 가서도\n호흡을 이어가 보세요';
+  static const String breathingFinishText = '잘 했어요!\n이제 %s에 가서도\n호흡을 이어가 보세요'; // %s for context
+  static const String breathingDefaultFinishText = '잘 했어요!\n이제 일상에 가서도\n호흡을 이어가 보세요';
   static const String tapToContinue = '화면을 탭해서 다음으로 넘어가세요';
 
   // Chat Page
-  static const String botIsTyping =
-      '%s이(가) 입력하고 있어요...'; // %s for character name
+  static const String botIsTyping = '%s이(가) 입력하고 있어요...'; // %s for character name
   static const String viewSolutionAgainDefault = '솔루션 다시 볼래!';
 
   // 유형별 다시보기 텍스트
@@ -63,20 +59,15 @@
 
   static const String currentMyEmotion = '현재 나의 감정';
   static const String chatDateFormat = 'yyyy년 MM월 dd일';
-  static const String feedbackThanks =
-      '피드백을 주셔서 고마워요! 다음 솔루션에 꼭 참고할게요. 😊';
+  static const String feedbackThanks = '피드백을 주셔서 고마워요! 다음 솔루션에 꼭 참고할게요. 😊';
 
   // Chat ViewModel Fallbacks & Messages
-  static const String fallbackEmojiQuestion =
-      '어떤 일 때문에 그렇게 느끼셨나요?';
-  static const String fallbackAnalysisError =
-      '죄송해요, 응답을 이해할 수 없었어요.';
-  static const String fallbackSolutionError =
-      '솔루션을 제안하는 중에 문제가 발생했어요.';
+  static const String fallbackEmojiQuestion = '어떤 일 때문에 그렇게 느끼셨나요?';
+  static const String fallbackAnalysisError = '죄송해요, 응답을 이해할 수 없었어요.';
+  static const String fallbackSolutionError = '솔루션을 제안하는 중에 문제가 발생했어요.';
   static const String askVideoFeedback = '이번 영상은 어떠셨나요?';
   static const String loginRequiredError = '로그인 정보가 없습니다.';
-  static const String loadMoreFailedError =
-      '추가 메시지를 불러오는데 실패했어요.';
+  static const String loadMoreFailedError = '추가 메시지를 불러오는데 실패했어요.';
 
   // 피드백 기능 관련 문자열 추가
   static const String solutionFeedbackQuestion = '이번 활동은 어땠나요?';
@@ -101,8 +92,7 @@
   static const String deleteAccount = '회원 탈퇴';
   static const String confirmLogout = '로그아웃 하시겠어요?';
   static const String confirmDeleteAccount = '정말 탈퇴하시겠어요?';
-  static const String confirmDeleteAccountBody =
-      '탈퇴 시 모든 기록이 삭제되며, 복구할 수 없습니다.';
+  static const String confirmDeleteAccountBody = '탈퇴 시 모든 기록이 삭제되며, 복구할 수 없습니다.';
   static const String nickname = '닉네임';
   static const String characterName = '도우미 이름';
   static const String characterSelect = '도우미 선택';
@@ -113,20 +103,10 @@
 
   // Onboarding
   static const String onboarding1TitleUser = '나의 닉네임 설정';
-<<<<<<< HEAD
   static const String onboarding1TitleAI = '도우미 설정';
   static const String onboarding1Finish = '좋아요!\n이제 다음 단계로 가볼까요?';
   static const String onboarding2Title = '현재 %s의 감정 기록'; // %s for user name
   static const String onboarding2Finish = '모든 준비 완료!\n함께 시작해 볼까요?';
-=======
-  static const String onboarding1TitleAI = '캐릭터 설정';
-  static const String onboarding1Finish =
-      '좋아요!\n이제 다음 단계로 가볼까요?';
-  static const String onboarding2Title =
-      '현재 %s의 감정 기록'; // %s for user name
-  static const String onboarding2Finish =
-      '모든 준비 완료!\n함께 시작해 볼까요?';
->>>>>>> 1eeb00c6
   static const List<String> onboardingQuestions = [
     '지난 2주 동안, 기분이\n가라앉거나, 우울했거나,\n절망적이었나요?',
     '지난 2주 동안, 일에 흥미를 잃거나 즐거움을 느끼지 못했나요?',
@@ -143,17 +123,12 @@
   static const String reportTitle = '리포트';
   static const String mojiCalendar = '모지 달력';
   static const String mojiChart = '모지 차트';
-  static const String monthlyReportDefaultSummary =
-      '날짜를 선택하면 감정 요약을 볼 수 있어요.';
-  static const String monthlyReportLoadingSummary =
-      '감정 기록을 요약하고 있어요...';
-  static const String monthlyReportFailedSummary =
-      '요약을 불러오는 데 실패했어요.';
-  static const String monthlyReportErrorSummary =
-      '오류가 발생했어요: %s'; // %s for error
+  static const String monthlyReportDefaultSummary = '날짜를 선택하면 감정 요약을 볼 수 있어요.';
+  static const String monthlyReportLoadingSummary = '감정 기록을 요약하고 있어요...';
+  static const String monthlyReportFailedSummary = '요약을 불러오는 데 실패했어요.';
+  static const String monthlyReportErrorSummary = '오류가 발생했어요: %s'; // %s for error
   static const String monthlyReportNoRecord = '이 날은 기록이 없는 하루예요';
-  static const String monthlyReportDominantEmotion =
-      '이 날의 %s 감정이 %d점으로 가장 강렬했습니다.'; // %s for cluster, %d for score
+  static const String monthlyReportDominantEmotion = '이 날의 %s 감정이 %d점으로 가장 강렬했습니다.'; // %s for cluster, %d for score
   static const String checkChatHistory = '채팅 확인하기';
   static const String weeklyReportTitle = '나의 2주간 감정 상태';
   static const String avgEmotionScore = '평균 감정 점수';
@@ -162,8 +137,7 @@
   static const String scoreUnit = '%s점'; // %s for score value
 
   // Solution Page
-  static const String solutionLoadFailed =
-      '솔루션을 불러오는 데 실패했습니다: %s'; // %s for error
+  static const String solutionLoadFailed = '솔루션을 불러오는 데 실패했습니다: %s'; // %s for error
   static const String unplayableSolution = '재생할 수 없는 솔루션 유형입니다.';
 
   // Cluster Names
@@ -183,10 +157,8 @@
 
   static const String weeklyReportGScoreDescription =
       '종합 감정 점수는 불안, 우울, 수면 등 여러 감정 상태를 종합하여 나의 전반적인 마음 컨디션을 보여주는 지표예요. 점수가 높고 낮음보다 더 중요한 것은, 꾸준한 기록을 통해 나의 감정 변화 흐름을 스스로 이해해 나가는 과정 그 자체랍니다.';
-  static const String descNegHigh =
-      '불안이나 스트레스 수치가 높게 나타났네요. 쉴 틈 없이 팽팽한 긴장감 속에서 마음이 많이 지쳤을 수 있어요. 나의 감정을 알아차리는 것만으로도 변화의 첫걸음이 될 수 있습니다.';
-  static const String descNegLow =
-      '마음의 에너지가 많이 소진된 모습이 보여요. 평소에 즐겁던 일도 무감각하게 느껴지고, 작은 일에도 큰 노력이 필요한 시기일 수 있습니다. 지금은 잠시 멈춰서 스스로를 돌봐달라는 신호일지도 모릅니다.';
+  static const String descNegHigh = '불안이나 스트레스 수치가 높게 나타났네요. 쉴 틈 없이 팽팽한 긴장감 속에서 마음이 많이 지쳤을 수 있어요. 나의 감정을 알아차리는 것만으로도 변화의 첫걸음이 될 수 있습니다.';
+  static const String descNegLow = '마음의 에너지가 많이 소진된 모습이 보여요. 평소에 즐겁던 일도 무감각하게 느껴지고, 작은 일에도 큰 노력이 필요한 시기일 수 있습니다. 지금은 잠시 멈춰서 스스로를 돌봐달라는 신호일지도 모릅니다.';
   static const String descPositive =
       '안정적이고 긍정적인 감정 상태를 잘 유지하고 계시는군요. 외부의 스트레스에도 마음의 중심을 지키는 힘, 즉 회복탄력성이 건강하게 작동하고 있다는 좋은 신호입니다. 이 평온한 감각을 충분히 만끽해 보세요.';
   static const String descSleep =
@@ -202,55 +174,25 @@
   static const String checkEmotions = "감정 검사하기";
 
   // monthly_report.dart 용
-  static const List<String> weekdays = [
-    '일',
-    '월',
-    '화',
-    '수',
-    '목',
-    '금',
-    '토'
-  ];
+  static const List<String> weekdays = ['일', '월', '화', '수', '목', '금', '토'];
   static const String monthlyReportLoadFailed = '로드 실패: ';
   static const String monthlyReportDateFormat = 'yyyy년 MM월';
-  static const String monthlyReportDayFormat =
-      'M월 d일 EEEE'; // 예: 10월 7일 월요일
+  static const String monthlyReportDayFormat = 'M월 d일 EEEE'; // 예: 10월 7일 월요일
 
   // select_srj5_test_page.dart 용
-  static const String negHighDescription =
-      '최근 긴장감과 짜증, 분노 빈도를 살펴봐요';
-  static const String negLowDescription =
-      '기분 저하와 의욕, 흥미 감소를 확인해요';
+  static const String negHighDescription = '최근 긴장감과 짜증, 분노 빈도를 살펴봐요';
+  static const String negLowDescription = '기분 저하와 의욕, 흥미 감소를 확인해요';
   static const String sleepDescription = '산만함과 미루기 패턴을 점검해요';
-  static const String adhdDescription =
-      '잠들기, 유지의 어려움과 수면의 질을 살펴봐요';
-  static const String positiveDescription =
-      '마음의 안정감과 회복 탄력도를 확인해요';
+  static const String adhdDescription = '잠들기, 유지의 어려움과 수면의 질을 살펴봐요';
+  static const String positiveDescription = '마음의 안정감과 회복 탄력도를 확인해요';
 
   // onboarding 및 srj5 test 응답 용
-  static const List<String> testAnswerList = [
-    '전혀 느낀 적 없었어요',
-    '한두 번 그런 기분이 있었어요',
-    '일주일에 3~4일 정도 있었어요',
-    '거의 매일 있었어요'
-  ];
+  static const List<String> testAnswerList = ['전혀 느낀 적 없었어요', '한두 번 그런 기분이 있었어요', '일주일에 3~4일 정도 있었어요', '거의 매일 있었어요'];
 
   // guide Page RichText 용
-  static const List<String> startGuideText = [
-    '하루 감정을 기록하고\n',
-    '감정 점수를 기반으로\n',
-    '캘린더의'
-  ];
-  static const List<String> middleGuideText = [
-    'AI 분석 리포트',
-    '맞춤형 솔루션',
-    '감정 히스토리'
-  ];
-  static const List<String> endGuideText = [
-    '를 받아보세요',
-    '을 추천해 드려요',
-    '를 통해\n변화를 한눈에 확인하세요'
-  ];
+  static const List<String> startGuideText = ['하루 감정을 기록하고\n', '감정 점수를 기반으로\n', '캘린더의'];
+  static const List<String> middleGuideText = ['AI 분석 리포트', '맞춤형 솔루션', '감정 히스토리'];
+  static const List<String> endGuideText = ['를 받아보세요', '을 추천해 드려요', '를 통해\n변화를 한눈에 확인하세요'];
 }
 
 // 클러스터 DB 값과 표시용 이름을 매핑하는 유틸리티 클래스 추가
