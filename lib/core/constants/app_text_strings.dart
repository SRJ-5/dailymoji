--- conflicted
+++ resolved
@@ -12,7 +12,8 @@
   static const String enterAnything = '무엇이든 입력하세요';
   static const String nextButton = '다음';
   static const String loading = '로딩 중...';
-  static const String errorOccurred = '오류가 발생했습니다: %s'; // %s for error
+  static const String errorOccurred =
+      '오류가 발생했습니다: %s'; // %s for error
 
   // Router
   static const String languageSettings = '언어 설정';
@@ -47,9 +48,6 @@
   // Chat Page
   static const String botIsTyping =
       '%s이(가) 입력하고 있어요...'; // %s for character name
-<<<<<<< HEAD
-  static const String viewSolutionAgain = '솔루션 다시 볼래!';
-=======
   static const String viewSolutionAgainDefault = '솔루션 다시 볼래!';
 
   // 유형별 다시보기 텍스트
@@ -58,39 +56,33 @@
   static const String viewMissionAgain = '다시 미션하러 가기';
   static const String viewPomodoroAgain = '다시 뽀모도로 하러 가기';
 
->>>>>>> 46de69db
   static const String acceptSolution = '좋아, 해볼게!';
   static const String declineSolution = '아니, 더 대화할래';
   static const String getHelp = '도움받기';
   static const String itsOkay = '괜찮아요';
 
-<<<<<<< HEAD
-  // Chat ViewModel Fallbacks
+  static const String currentMyEmotion = '현재 나의 감정';
+  static const String chatDateFormat = 'yyyy년 MM월 dd일';
+  static const String feedbackThanks =
+      '피드백을 주셔서 고마워요! 다음 솔루션에 꼭 참고할게요. 😊';
+
+  // Chat ViewModel Fallbacks & Messages
   static const String fallbackEmojiQuestion =
       '어떤 일 때문에 그렇게 느끼셨나요?';
   static const String fallbackAnalysisError =
       '죄송해요, 응답을 이해할 수 없었어요.';
   static const String fallbackSolutionError =
       '솔루션을 제안하는 중에 문제가 발생했어요.';
-=======
-  static const String currentMyEmotion = '현재 나의 감정';
-  static const String chatDateFormat = 'yyyy년 MM월 dd일';
-  static const String feedbackThanks = '피드백을 주셔서 고마워요! 다음 솔루션에 꼭 참고할게요. 😊';
-
-  // Chat ViewModel Fallbacks & Messages
-  static const String fallbackEmojiQuestion = '어떤 일 때문에 그렇게 느끼셨나요?';
-  static const String fallbackAnalysisError = '죄송해요, 응답을 이해할 수 없었어요.';
-  static const String fallbackSolutionError = '솔루션을 제안하는 중에 문제가 발생했어요.';
   static const String askVideoFeedback = '이번 영상은 어떠셨나요?';
   static const String loginRequiredError = '로그인 정보가 없습니다.';
-  static const String loadMoreFailedError = '추가 메시지를 불러오는데 실패했어요.';
+  static const String loadMoreFailedError =
+      '추가 메시지를 불러오는데 실패했어요.';
 
   // 피드백 기능 관련 문자열 추가
   static const String solutionFeedbackQuestion = '이번 활동은 어땠나요?';
   static const String solutionHelpful = '도움됨';
   static const String solutionNotHelpful = '도움 안됨';
   static const String solutionBlock = '이런 종류 그만 보기';
->>>>>>> 46de69db
 
   // Login Page
   static const String loginFailed = '로그인에 실패했습니다. 다시 시도해주세요.';
@@ -144,18 +136,12 @@
   static const String reportTitle = '리포트';
   static const String mojiCalendar = '모지 달력';
   static const String mojiChart = '모지 차트';
-<<<<<<< HEAD
   static const String monthlyReportDefaultSummary =
       '날짜를 선택하면 감정 요약을 볼 수 있어요.';
   static const String monthlyReportLoadingSummary =
       '감정 기록을 요약하고 있어요...';
   static const String monthlyReportFailedSummary =
       '요약을 불러오는 데 실패했어요.';
-=======
-  static const String monthlyReportDefaultSummary = '날짜를 선택하면 감정 요약을 볼 수 있어요.';
-  static const String monthlyReportLoadingSummary = '감정 기록을 요약하고 있어요...';
-  static const String monthlyReportFailedSummary = '요약을 불러오는 데 실패했어요.';
->>>>>>> 46de69db
   static const String monthlyReportErrorSummary =
       '오류가 발생했어요: %s'; // %s for error
   static const String monthlyReportNoRecord = '이 날은 기록이 없는 하루예요';
@@ -173,10 +159,7 @@
   // Solution Page
   static const String solutionLoadFailed =
       '솔루션을 불러오는 데 실패했습니다: %s'; // %s for error
-<<<<<<< HEAD
-=======
   static const String unplayableSolution = '재생할 수 없는 솔루션 유형입니다.';
->>>>>>> 46de69db
 
   // Cluster Names
   static const String clusterNegHigh = '불안/분노';
@@ -193,7 +176,8 @@
   static const String sleep = 'sleep';
   static const String positive = 'positive';
 
-  static const String descNegHigh = '스트레스가 쌓일 때는 마음이 무겁고 숨이 답답해지죠...';
+  static const String descNegHigh =
+      '스트레스가 쌓일 때는 마음이 무겁고 숨이 답답해지죠...';
   static const String descNegLow = '지쳤다는 신호가 보여요...';
   static const String descPositive = '평온함을 느끼고 있다면...';
   static const String descSleep = '잠이 오지 않거나...';
