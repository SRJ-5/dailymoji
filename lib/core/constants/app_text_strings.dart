// RIN: 추후 언어팩 확장을 위해 하드코딩된 문자열을 AppTextStrings 상수로 대체!
import 'package:dailymoji/domain/enums/cluster_type.dart';
import 'package:dailymoji/domain/models/cluster_stats_models.dart';

class AppTextStrings {
  // Common
  static const String continueButton = '계속하기';
  static const String startButton = '시작하기';
  static const String completeButton = '완료';
  static const String cancelButton = '취소';
  static const String confirmButton = '확인';
  static const String enterAnything = '무엇이든 입력하세요';
  static const String nextButton = '다음';
  static const String loading = '로딩 중...';
  static const String errorOccurred = '오류가 발생했습니다: %s'; // %s for error

  // Router
  static const String languageSettings = '언어 설정';
  static const String notice = '공지사항';
  static const String termsOfService = '이용 약관';
  static const String privacyPolicy = '개인정보 처리방침';
  static const String counselingCenter = '전문 상담 연결';
  static const String pageIsPreparing = '준비중';
<<<<<<< HEAD
  static const String preparingTitle = '곧 만나요!';
  static const String preparingBody = '준비 중이에요';

// Bottom Navigation
  static const String navHome = '홈';
  static const String navReport = '리포트';
  static const String navMy = '마이';
=======
  static const String srj5Test = '감정 검사';
>>>>>>> fb89a37e

  // Breathing Solution Page
  static const String breathingTitle = '함께 차분해지는\n호흡 연습을 해볼까요?';
  static const String breathingStep1Title = 'Step 1.';
  static const String breathingStep1Text = '코로 4초동안\n숨을 들이마시고';
  static const String breathingStep2Title = 'Step 2.';
  static const String breathingStep2Text = '7초간 숨을\n머금은 뒤';
  static const String breathingStep3Title = 'Step 3.';
  static const String breathingStep3Text = '8초간 천천히\n내쉬어 봐!';
  static const String breathingFinishText = '잘 했어요!\n이제 %s에 가서도\n호흡을 이어가 보세요'; // %s for context
  static const String breathingDefaultFinishText = '잘 했어요!\n이제 일상에 가서도\n호흡을 이어가 보세요';
  static const String tapToContinue = '화면을 탭해서 다음으로 넘어가세요';

  // Chat Page
<<<<<<< HEAD
  static const String botIsTyping =
      '%s이(가) 입력하고 있어요...'; // %s for character name
  static const String viewSolutionAgainDefault = '솔루션 다시 볼래!';

  // 유형별 다시보기 텍스트
  static const String viewBreathingAgain = '다시 호흡하러 가기';
  static const String viewVideoAgain = '다시 영상 보러가기';
  static const String viewMissionAgain = '다시 미션하러 가기';
  static const String viewPomodoroAgain = '다시 뽀모도로 하러 가기';

=======
  static const String botIsTyping = '%s이(가) 입력하고 있어요...'; // %s for character name
  static const String viewSolutionAgain = '솔루션 다시 볼래!';
>>>>>>> fb89a37e
  static const String acceptSolution = '좋아, 해볼게!';
  static const String declineSolution = '아니, 더 대화할래';
  static const String getHelp = '도움받기';
  static const String itsOkay = '괜찮아요';

  static const String currentMyEmotion = '현재 나의 감정';
  static const String chatDateFormat = 'yyyy년 MM월 dd일';
  static const String feedbackThanks = '피드백을 주셔서 고마워요! 다음 솔루션에 꼭 참고할게요. 😊';

  // Chat ViewModel Fallbacks & Messages
  static const String fallbackEmojiQuestion = '어떤 일 때문에 그렇게 느끼셨나요?';
  static const String fallbackAnalysisError = '죄송해요, 응답을 이해할 수 없었어요.';
  static const String fallbackSolutionError = '솔루션을 제안하는 중에 문제가 발생했어요.';
  static const String askVideoFeedback = '이번 영상은 어떠셨나요?';
  static const String loginRequiredError = '로그인 정보가 없습니다.';
  static const String loadMoreFailedError = '추가 메시지를 불러오는데 실패했어요.';

  // 피드백 기능 관련 문자열 추가
  static const String solutionFeedbackQuestion = '이번 활동은 어땠나요?';
  static const String solutionHelpful = '도움됨';
  static const String solutionNotHelpful = '도움 안됨';
  static const String solutionBlock = '이런 종류 그만 보기';

  // Login Page
  static const String loginFailed = '로그인에 실패했습니다. 다시 시도해주세요.';
  static const String loginTermsPrefix = '가입 시 ';
  static const String loginTermsSuffix = '과 ';
  static const String loginPrivacySuffix = '에 동의하게 됩니다.';
  static const String dailyEmotionManagement = '매일매일 감정 관리';

  // My Page
  static const String myPageTitle = '마이페이지';
  static const String customSettings = '맞춤 설정';
  static const String characterSettings = '캐릭터 설정';
  static const String information = '정보';
  static const String etc = '기타';
  static const String logout = '로그아웃';
  static const String deleteAccount = '회원 탈퇴';
  static const String confirmLogout = '로그아웃 하시겠어요?';
  static const String confirmDeleteAccount = '정말 탈퇴하시겠어요?';
  static const String confirmDeleteAccountBody =
      '탈퇴 시 모든 기록이 삭제되며, 복구할 수 없습니다.';
  static const String nickname = '닉네임';
  static const String characterName = '캐릭터 이름';
  static const String characterPersonality = '캐릭터 성격';
  static const String editNickname = '닉네임 수정';
  static const String editCharacterName = '캐릭터 이름 수정';
  static const String nicknameLengthRule = ' • 2~10자만 사용 가능해요';
  static const String myState = '나의 상태';

  // Onboarding
  static const String onboarding1TitleUser = '나의 닉네임 설정';
  static const String onboarding1TitleAI = '캐릭터 설정';
  static const String onboarding1Finish = '좋아요!\n이제 다음 단계로 가볼까요?';
  static const String onboarding2Title = '현재 %s의 감정 기록'; // %s for user name
  static const String onboarding2Finish = '모든 준비 완료!\n함께 시작해 볼까요?';
  static const List<String> onboardingQuestions = [
    '지난 2주 동안, 기분이\n가라앉거나, 우울했거나,\n절망적이었나요?',
    '지난 2주 동안, 일에 흥미를 잃거나 즐거움을 느끼지 못했나요?',
    '지난 2주 동안, 초조하거나 긴장되거나 불안감을 자주 느꼈나요?',
    '지난 2주 동안,\n걱정을 멈추거나 조절하기 \n어려웠나요?',
    '최근 한 달, 통제할 수 없거나 예상치 못한 일 때문에 화가 나거나 속상했나요?',
    '지난 한 달 동안, 잠들기 \n어렵거나 자주 깨는 문제가 \n얼마나 있었나요?',
    '전반적으로, 나는 내 \n자신에 대해 긍정적인 \n태도를 가지고 있나요?',
    '직무/일상적인 과제 때문에 신체적, 정신적으로 지쳐 있다고 느끼나요?',
    '일상적인 일을 끝내는 \n것을 잊거나, 마무리 \n못하는 경우가 있나요?',
  ];

  // Report Page
  static const String reportTitle = '리포트';
  static const String mojiCalendar = '모지 달력';
  static const String mojiChart = '모지 차트';
  static const String monthlyReportDefaultSummary = '날짜를 선택하면 감정 요약을 볼 수 있어요.';
  static const String monthlyReportLoadingSummary = '감정 기록을 요약하고 있어요...';
  static const String monthlyReportFailedSummary = '요약을 불러오는 데 실패했어요.';
  static const String monthlyReportErrorSummary = '오류가 발생했어요: %s'; // %s for error
  static const String monthlyReportNoRecord = '이 날은 기록이 없는 하루예요';
  static const String monthlyReportDominantEmotion = '이 날의 %s 감정이 %d점으로 가장 강렬했습니다.'; // %s for cluster, %d for score
  static const String checkChatHistory = '채팅 확인하기';
  static const String weeklyReportTitle = '나의 2주간 감정 상태';
  static const String weeklyReportGScoreDescription =
      '종합 감정 점수는 최근의 감정을 모아 보여주는 지표예요. 완벽히 좋은 점수일 필요는 없고, 그때그때의 마음을 솔직히 드러낸 기록이면 충분합니다. 수치보다 중요한 건, 당신이 꾸준히 스스로를 돌아보고 있다는 사실이에요.';
  static const String avgEmotionScore = '평균 감정 점수';
  static const String maxEmotionScore = '최고 감정 점수';
  static const String minEmotionScore = '최저 감정 점수';
  static const String scoreUnit = '%s점'; // %s for score value

  // Solution Page
<<<<<<< HEAD
  static const String solutionLoadFailed =
      '솔루션을 불러오는 데 실패했습니다: %s'; // %s for error
  static const String unplayableSolution = '재생할 수 없는 솔루션 유형입니다.';
=======
  static const String solutionLoadFailed = '솔루션을 불러오는 데 실패했습니다: %s'; // %s for error
>>>>>>> fb89a37e

  // Cluster Names
  static const String clusterNegHigh = '불안/분노';
  static const String clusterNegLow = '우울/무기력';
  static const String clusterSleep = '불규칙 수면';
  static const String clusterAdhd = '집중력 저하';
  static const String clusterPositive = '평온/회복';
  static const String clusterTotalScore = '종합 감정 점수';

<<<<<<< HEAD
  static const String descNegHigh = '스트레스가 쌓일 때는 마음이 무겁고 숨이 답답해지죠...';
  static const String descNegLow = '지쳤다는 신호가 보여요...';
  static const String descPositive = '평온함을 느끼고 있다면...';
  static const String descSleep = '잠이 오지 않거나...';
  static const String descAdhd = '집중이 흩어지고 마음이 산만할 때가 있죠...';
=======
  // cluster name in supabase
  static const String negLow = 'neg_low';
  static const String negHigh = 'neg_high';
  static const String adhd = 'adhd';
  static const String sleep = 'sleep';
  static const String positive = 'positive';
>>>>>>> fb89a37e

  // weekly_report.dart 용
  static const String weeklyReportError = '에러: ';
  static const String averageEmotionalScore = "평균 감정 점수";
  static const String highestEmotionalScore = "최고 감정 점수";
  static const String lowestEmotionalScore = "최저 감정 점수";
  static const String checkEmotions = "감정 검사하기";

  // monthly_report.dart 용
  static const List<String> weekdays = ['일', '월', '화', '수', '목', '금', '토'];
  static const String monthlyReportLoadFailed = '로드 실패: ';
  static const String monthlyReportDateFormat = 'yyyy년 MM월';
  static const String monthlyReportDayFormat = 'M월 d일 EEEE'; // 예: 10월 7일 월요일

  // select_srj5_test_page.dart 용
  static const String negHighDescription = '최근 긴장감과 짜증, 분노 빈도를 살펴봐요';
  static const String negLowDescription = '기분 저하와 의욕, 흥미 감소를 확인해요';
  static const String sleepDescription = '산만함과 미루기 패턴을 점검해요';
  static const String adhdDescription = '잠들기, 유지의 어려움과 수면의 질을 살펴봐요';
  static const String positiveDescription = '마음의 안정감과 회복 탄력도를 확인해요';

  // guide Page RichText 용
  static const List<String> startGuideText = ['하루 감정을 기록하고\n', '감정 점수를 기반으로\n', '캘린더의'];
  static const List<String> middleGuideText = ['AI 분석 리포트', '맞춤형 솔루션', '감정 히스토리'];
  static const List<String> endGuideText = ['를 받아보세요', '을 추천해 드려요', '를 통해\n변화를 한눈에 확인하세요'];
}

// 클러스터 DB 값과 표시용 이름을 매핑하는 유틸리티 클래스 추가
class ClusterUtil {
  static const Map<String, String> displayNames = {
    'neg_high': AppTextStrings.clusterNegHigh,
    'neg_low': AppTextStrings.clusterNegLow,
    'sleep': AppTextStrings.clusterSleep,
    'ADHD': AppTextStrings.clusterAdhd,
    'positive': AppTextStrings.clusterPositive,
  };

  static String getDisplayName(String dbValue) {
    return displayNames[dbValue] ?? dbValue;
  }
}<|MERGE_RESOLUTION|>--- conflicted
+++ resolved
@@ -21,7 +21,7 @@
   static const String privacyPolicy = '개인정보 처리방침';
   static const String counselingCenter = '전문 상담 연결';
   static const String pageIsPreparing = '준비중';
-<<<<<<< HEAD
+  static const String srj5Test = '감정 검사';
   static const String preparingTitle = '곧 만나요!';
   static const String preparingBody = '준비 중이에요';
 
@@ -29,9 +29,6 @@
   static const String navHome = '홈';
   static const String navReport = '리포트';
   static const String navMy = '마이';
-=======
-  static const String srj5Test = '감정 검사';
->>>>>>> fb89a37e
 
   // Breathing Solution Page
   static const String breathingTitle = '함께 차분해지는\n호흡 연습을 해볼까요?';
@@ -41,12 +38,13 @@
   static const String breathingStep2Text = '7초간 숨을\n머금은 뒤';
   static const String breathingStep3Title = 'Step 3.';
   static const String breathingStep3Text = '8초간 천천히\n내쉬어 봐!';
-  static const String breathingFinishText = '잘 했어요!\n이제 %s에 가서도\n호흡을 이어가 보세요'; // %s for context
-  static const String breathingDefaultFinishText = '잘 했어요!\n이제 일상에 가서도\n호흡을 이어가 보세요';
+  static const String breathingFinishText =
+      '잘 했어요!\n이제 %s에 가서도\n호흡을 이어가 보세요'; // %s for context
+  static const String breathingDefaultFinishText =
+      '잘 했어요!\n이제 일상에 가서도\n호흡을 이어가 보세요';
   static const String tapToContinue = '화면을 탭해서 다음으로 넘어가세요';
 
   // Chat Page
-<<<<<<< HEAD
   static const String botIsTyping =
       '%s이(가) 입력하고 있어요...'; // %s for character name
   static const String viewSolutionAgainDefault = '솔루션 다시 볼래!';
@@ -57,10 +55,6 @@
   static const String viewMissionAgain = '다시 미션하러 가기';
   static const String viewPomodoroAgain = '다시 뽀모도로 하러 가기';
 
-=======
-  static const String botIsTyping = '%s이(가) 입력하고 있어요...'; // %s for character name
-  static const String viewSolutionAgain = '솔루션 다시 볼래!';
->>>>>>> fb89a37e
   static const String acceptSolution = '좋아, 해볼게!';
   static const String declineSolution = '아니, 더 대화할래';
   static const String getHelp = '도움받기';
@@ -136,9 +130,11 @@
   static const String monthlyReportDefaultSummary = '날짜를 선택하면 감정 요약을 볼 수 있어요.';
   static const String monthlyReportLoadingSummary = '감정 기록을 요약하고 있어요...';
   static const String monthlyReportFailedSummary = '요약을 불러오는 데 실패했어요.';
-  static const String monthlyReportErrorSummary = '오류가 발생했어요: %s'; // %s for error
+  static const String monthlyReportErrorSummary =
+      '오류가 발생했어요: %s'; // %s for error
   static const String monthlyReportNoRecord = '이 날은 기록이 없는 하루예요';
-  static const String monthlyReportDominantEmotion = '이 날의 %s 감정이 %d점으로 가장 강렬했습니다.'; // %s for cluster, %d for score
+  static const String monthlyReportDominantEmotion =
+      '이 날의 %s 감정이 %d점으로 가장 강렬했습니다.'; // %s for cluster, %d for score
   static const String checkChatHistory = '채팅 확인하기';
   static const String weeklyReportTitle = '나의 2주간 감정 상태';
   static const String weeklyReportGScoreDescription =
@@ -149,13 +145,9 @@
   static const String scoreUnit = '%s점'; // %s for score value
 
   // Solution Page
-<<<<<<< HEAD
   static const String solutionLoadFailed =
       '솔루션을 불러오는 데 실패했습니다: %s'; // %s for error
   static const String unplayableSolution = '재생할 수 없는 솔루션 유형입니다.';
-=======
-  static const String solutionLoadFailed = '솔루션을 불러오는 데 실패했습니다: %s'; // %s for error
->>>>>>> fb89a37e
 
   // Cluster Names
   static const String clusterNegHigh = '불안/분노';
@@ -165,20 +157,18 @@
   static const String clusterPositive = '평온/회복';
   static const String clusterTotalScore = '종합 감정 점수';
 
-<<<<<<< HEAD
-  static const String descNegHigh = '스트레스가 쌓일 때는 마음이 무겁고 숨이 답답해지죠...';
-  static const String descNegLow = '지쳤다는 신호가 보여요...';
-  static const String descPositive = '평온함을 느끼고 있다면...';
-  static const String descSleep = '잠이 오지 않거나...';
-  static const String descAdhd = '집중이 흩어지고 마음이 산만할 때가 있죠...';
-=======
   // cluster name in supabase
   static const String negLow = 'neg_low';
   static const String negHigh = 'neg_high';
   static const String adhd = 'adhd';
   static const String sleep = 'sleep';
   static const String positive = 'positive';
->>>>>>> fb89a37e
+
+  static const String descNegHigh = '스트레스가 쌓일 때는 마음이 무겁고 숨이 답답해지죠...';
+  static const String descNegLow = '지쳤다는 신호가 보여요...';
+  static const String descPositive = '평온함을 느끼고 있다면...';
+  static const String descSleep = '잠이 오지 않거나...';
+  static const String descAdhd = '집중이 흩어지고 마음이 산만할 때가 있죠...';
 
   // weekly_report.dart 용
   static const String weeklyReportError = '에러: ';
@@ -201,9 +191,21 @@
   static const String positiveDescription = '마음의 안정감과 회복 탄력도를 확인해요';
 
   // guide Page RichText 용
-  static const List<String> startGuideText = ['하루 감정을 기록하고\n', '감정 점수를 기반으로\n', '캘린더의'];
-  static const List<String> middleGuideText = ['AI 분석 리포트', '맞춤형 솔루션', '감정 히스토리'];
-  static const List<String> endGuideText = ['를 받아보세요', '을 추천해 드려요', '를 통해\n변화를 한눈에 확인하세요'];
+  static const List<String> startGuideText = [
+    '하루 감정을 기록하고\n',
+    '감정 점수를 기반으로\n',
+    '캘린더의'
+  ];
+  static const List<String> middleGuideText = [
+    'AI 분석 리포트',
+    '맞춤형 솔루션',
+    '감정 히스토리'
+  ];
+  static const List<String> endGuideText = [
+    '를 받아보세요',
+    '을 추천해 드려요',
+    '를 통해\n변화를 한눈에 확인하세요'
+  ];
 }
 
 // 클러스터 DB 값과 표시용 이름을 매핑하는 유틸리티 클래스 추가
