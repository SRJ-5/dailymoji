import 'package:dailymoji/presentation/pages/my/character_setting/character_setting_page.dart';
import 'package:dailymoji/presentation/pages/chat/chat_page.dart';
import 'package:dailymoji/presentation/pages/home/home_page.dart';
import 'package:dailymoji/presentation/pages/my/privacy_policy/info_web_view_page.dart';
import 'package:dailymoji/presentation/pages/preparing/preparing_page.dart';
import 'package:dailymoji/presentation/pages/login/login_page.dart';
import 'package:dailymoji/presentation/pages/my/my_page.dart';
import 'package:dailymoji/presentation/pages/report/report_page.dart';
import 'package:dailymoji/presentation/pages/solution/solution_page.dart';
import 'package:dailymoji/presentation/pages/breathing_solution/breathing_solution_page.dart';
import 'package:dailymoji/presentation/pages/onboarding/onboarding_part1_page.dart';
import 'package:dailymoji/presentation/pages/onboarding/onboarding_part2_page.dart';
import 'package:dailymoji/presentation/pages/splash/splash_page.dart';
import 'package:dailymoji/presentation/widgets/portrait_page.dart';
import 'package:flutter/material.dart';
import 'package:flutter_riverpod/flutter_riverpod.dart';
import 'package:go_router/go_router.dart';

final navigatorkey = GlobalKey<NavigatorState>();

final routerProvider = Provider<GoRouter>((ref) {
  return GoRouter(
    initialLocation: '/',
    navigatorKey: navigatorkey,
    routes: [
      GoRoute(path: '/', builder: (context, state) => SplashPage()),
      GoRoute(path: '/login', builder: (context, state) => LoginPage()),
      GoRoute(path: '/onboarding1', builder: (context, state) => OnboardingPart1Page()),
      GoRoute(path: '/onboarding2', builder: (context, state) => OnboardingPart2Page()),
      GoRoute(
        path: '/home',
        pageBuilder: (context, state) => const PortraitPage(child: HomePage()),
        routes: [
          GoRoute(
            path: '/chat',
            pageBuilder: (context, state) {
              final extraData = state.extra as Object?;
              Map<String, dynamic>? navData;

              if (extraData is Map<String, dynamic>) {
                navData = extraData;
              }

              return PortraitPage(
                child: ChatPage(
                  navigationData: navData,
                ),
              );
            },
          ),
        ],
      ),
      // ChatPage 라우트를 분리하여 extra를 받을 수 있도록 함
      GoRoute(path: '/report', pageBuilder: (context, state) => const PortraitPage(child: ReportPage()), routes: [
        GoRoute(
          path: '/chat',
          pageBuilder: (context, state) {
            // extra를 Object?로 받아 유연하게 처리
            // 이모지(이미지)데이터 (홈), 텍스트 데이터 (솔루션)
            final extraData = state.extra as Object?;
            String? emotion;
            Map<String, dynamic>? navData;
            DateTime? targetDate;

            if (extraData is String) {
              emotion = extraData;
            } else if (extraData is Map<String, dynamic>) {
              navData = extraData;
            } else if (extraData is DateTime) {
              targetDate = extraData;
            }

            return PortraitPage(
              child: ChatPage(
                emotionFromHome: emotion,
                navigationData: navData,
                targetDate: targetDate,
              ),
            );
          },
        ),
      ]),
      GoRoute(
        path: '/my',
        pageBuilder: (context, state) => PortraitPage(child: MyPage()),
      ),
      // TODO: 아래에 코드로 합쳐서 진행하였음 확인 후 필요없으면 삭제
      // GoRoute(
      //   path: '/privacyPolicy',
      //   pageBuilder: (context, state) =>
      //       PortraitPage(child: PrivacyPolicyPage()),
      // ),
      GoRoute(
          // TODO: prepare 경로 다른 이름을 수정해야 할듯 webView라든가?
          // 일단 info로 경로 이름 수정
          path: '/info/:title',
          builder: (context, state) {
            final title = state.pathParameters["title"] ?? "";
            switch (title) {
              case "언어 설정":
                return PreparingPage(title);
              case "공지사항":
              case "이용 약관":
              case "개인정보 처리방침":
                return InfoWebViewPage(title: title);
              default:
                return PreparingPage("준비중");
            }
            // TODO: 위에 코드로 합쳐서 진행하였음 확인 후 필요없으면 삭제
            // if (title == "공지사항") {
            //   return PreparingPage(title);
            // } else if
            // return PrivacyPolicyPage();
          }),
<<<<<<< HEAD
      // TODO: 준비중 페이지는 따로 빼놓음
      GoRoute(
        path: '/prepare/:title',
        builder: (context, state) {
          final title = state.pathParameters["title"] ?? "";
          return PreparingPage(title);
        },
      ),
      GoRoute(
          path: '/characterSetting',
          builder: (context, state) => CharacterSettingPage()),
=======
      GoRoute(path: '/characterSetting', builder: (context, state) => CharacterSettingPage()),
>>>>>>> e8a29a15
      GoRoute(
        path: '/breathing/:solutionId',
        pageBuilder: (context, state) {
          final solutionId = state.pathParameters['solutionId']!;
          return PortraitPage(child: BreathingSolutionPage(solutionId: solutionId));
        },
      ),
      // SolutionPage는 가로모드를 사용하므로 PortraitPage를 적용하지 않습니다.
      GoRoute(
        path: '/solution/:solutionId',
        builder: (context, state) {
          final solutionId = state.pathParameters['solutionId']!;
          return SolutionPage(solutionId: solutionId);
        },
      ),
    ],
  );
});<|MERGE_RESOLUTION|>--- conflicted
+++ resolved
@@ -23,13 +23,21 @@
     initialLocation: '/',
     navigatorKey: navigatorkey,
     routes: [
-      GoRoute(path: '/', builder: (context, state) => SplashPage()),
-      GoRoute(path: '/login', builder: (context, state) => LoginPage()),
-      GoRoute(path: '/onboarding1', builder: (context, state) => OnboardingPart1Page()),
-      GoRoute(path: '/onboarding2', builder: (context, state) => OnboardingPart2Page()),
+      GoRoute(
+          path: '/', builder: (context, state) => SplashPage()),
+      GoRoute(
+          path: '/login',
+          builder: (context, state) => LoginPage()),
+      GoRoute(
+          path: '/onboarding1',
+          builder: (context, state) => OnboardingPart1Page()),
+      GoRoute(
+          path: '/onboarding2',
+          builder: (context, state) => OnboardingPart2Page()),
       GoRoute(
         path: '/home',
-        pageBuilder: (context, state) => const PortraitPage(child: HomePage()),
+        pageBuilder: (context, state) =>
+            const PortraitPage(child: HomePage()),
         routes: [
           GoRoute(
             path: '/chat',
@@ -51,38 +59,43 @@
         ],
       ),
       // ChatPage 라우트를 분리하여 extra를 받을 수 있도록 함
-      GoRoute(path: '/report', pageBuilder: (context, state) => const PortraitPage(child: ReportPage()), routes: [
-        GoRoute(
-          path: '/chat',
-          pageBuilder: (context, state) {
-            // extra를 Object?로 받아 유연하게 처리
-            // 이모지(이미지)데이터 (홈), 텍스트 데이터 (솔루션)
-            final extraData = state.extra as Object?;
-            String? emotion;
-            Map<String, dynamic>? navData;
-            DateTime? targetDate;
+      GoRoute(
+          path: '/report',
+          pageBuilder: (context, state) =>
+              const PortraitPage(child: ReportPage()),
+          routes: [
+            GoRoute(
+              path: '/chat',
+              pageBuilder: (context, state) {
+                // extra를 Object?로 받아 유연하게 처리
+                // 이모지(이미지)데이터 (홈), 텍스트 데이터 (솔루션)
+                final extraData = state.extra as Object?;
+                String? emotion;
+                Map<String, dynamic>? navData;
+                DateTime? targetDate;
 
-            if (extraData is String) {
-              emotion = extraData;
-            } else if (extraData is Map<String, dynamic>) {
-              navData = extraData;
-            } else if (extraData is DateTime) {
-              targetDate = extraData;
-            }
+                if (extraData is String) {
+                  emotion = extraData;
+                } else if (extraData is Map<String, dynamic>) {
+                  navData = extraData;
+                } else if (extraData is DateTime) {
+                  targetDate = extraData;
+                }
 
-            return PortraitPage(
-              child: ChatPage(
-                emotionFromHome: emotion,
-                navigationData: navData,
-                targetDate: targetDate,
-              ),
-            );
-          },
-        ),
-      ]),
+                return PortraitPage(
+                  child: ChatPage(
+                    emotionFromHome: emotion,
+                    navigationData: navData,
+                    targetDate: targetDate,
+                  ),
+                );
+              },
+            ),
+          ]),
       GoRoute(
         path: '/my',
-        pageBuilder: (context, state) => PortraitPage(child: MyPage()),
+        pageBuilder: (context, state) =>
+            PortraitPage(child: MyPage()),
       ),
       // TODO: 아래에 코드로 합쳐서 진행하였음 확인 후 필요없으면 삭제
       // GoRoute(
@@ -112,7 +125,6 @@
             // } else if
             // return PrivacyPolicyPage();
           }),
-<<<<<<< HEAD
       // TODO: 준비중 페이지는 따로 빼놓음
       GoRoute(
         path: '/prepare/:title',
@@ -124,14 +136,13 @@
       GoRoute(
           path: '/characterSetting',
           builder: (context, state) => CharacterSettingPage()),
-=======
-      GoRoute(path: '/characterSetting', builder: (context, state) => CharacterSettingPage()),
->>>>>>> e8a29a15
       GoRoute(
         path: '/breathing/:solutionId',
         pageBuilder: (context, state) {
           final solutionId = state.pathParameters['solutionId']!;
-          return PortraitPage(child: BreathingSolutionPage(solutionId: solutionId));
+          return PortraitPage(
+              child:
+                  BreathingSolutionPage(solutionId: solutionId));
         },
       ),
       // SolutionPage는 가로모드를 사용하므로 PortraitPage를 적용하지 않습니다.
