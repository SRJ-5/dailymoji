--- conflicted
+++ resolved
@@ -35,11 +35,8 @@
     navigatorKey: navigatorkey,
     observers: [routeObserver],
     routes: [
-      GoRoute(
-          path: '/', builder: (context, state) => SplashPage()),
-      GoRoute(
-          path: '/login',
-          builder: (context, state) => LoginPage()),
+      GoRoute(path: '/', builder: (context, state) => SplashPage()),
+      GoRoute(path: '/login', builder: (context, state) => LoginPage()),
       GoRoute(
           path: '/onboarding1',
           builder: (context, state) => OnboardingPart1Page()),
@@ -48,12 +45,7 @@
           builder: (context, state) => OnboardingPart2Page()),
       GoRoute(
         path: '/home',
-<<<<<<< HEAD
         pageBuilder: (context, state) => const PortraitPage(child: HomePage()),
-=======
-        pageBuilder: (context, state) =>
-            const PortraitPage(child: HomePage()),
->>>>>>> c6231a36
         routes: [
           GoRoute(
             path: 'chat',
@@ -84,13 +76,8 @@
           ),
           GoRoute(
             path: 'background_setting',
-<<<<<<< HEAD
             pageBuilder: (context, state) =>
                 const PortraitPage(child: BackgroundSettingPage()),
-=======
-            pageBuilder: (context, state) => const PortraitPage(
-                child: BackgroundSettingPage()),
->>>>>>> c6231a36
           ),
         ],
       ),
@@ -130,8 +117,7 @@
           ]),
       GoRoute(
         path: '/my',
-        pageBuilder: (context, state) =>
-            PortraitPage(child: MyPage()),
+        pageBuilder: (context, state) => PortraitPage(child: MyPage()),
       ),
       // TODO: 아래에 코드로 합쳐서 진행하였음 확인 후 필요없으면 삭제
       // GoRoute(
@@ -157,8 +143,7 @@
               case AppTextStrings.srj5Test:
                 return AssessmentPage();
               default:
-                return PreparingPage(
-                    AppTextStrings.pageIsPreparing);
+                return PreparingPage(AppTextStrings.pageIsPreparing);
             }
             // TODO: 위에 코드로 합쳐서 진행하였음 확인 후 필요없으면 삭제
             // if (title == "공지사항") {
@@ -187,10 +172,8 @@
         path: '/breathing/:solutionId',
         pageBuilder: (context, state) {
           final solutionId = state.pathParameters['solutionId']!;
-          final sessionId =
-              state.uri.queryParameters['sessionId'];
-          final isReview =
-              state.uri.queryParameters['isReview'] == 'true';
+          final sessionId = state.uri.queryParameters['sessionId'];
+          final isReview = state.uri.queryParameters['isReview'] == 'true';
 
           return PortraitPage(
               child: BreathingSolutionPage(
@@ -204,15 +187,11 @@
         path: '/solution/:solutionId',
         builder: (context, state) {
           final solutionId = state.pathParameters['solutionId']!;
-          final sessionId =
-              state.uri.queryParameters['sessionId'];
-
-          final isReview =
-              state.uri.queryParameters['isReview'] == 'true';
+          final sessionId = state.uri.queryParameters['sessionId'];
+
+          final isReview = state.uri.queryParameters['isReview'] == 'true';
           return SolutionPage(
-              solutionId: solutionId,
-              sessionId: sessionId,
-              isReview: isReview);
+              solutionId: solutionId, sessionId: sessionId, isReview: isReview);
         },
       ),
       GoRoute(
