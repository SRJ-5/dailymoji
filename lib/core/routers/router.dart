--- conflicted
+++ resolved
@@ -87,44 +87,6 @@
                 );
               },
             ),
-<<<<<<< HEAD
-          );
-        },
-      ),
-      GoRoute(
-          path: '/report',
-          pageBuilder: (context, state) =>
-              const PortraitPage(child: ReportPage()),
-          routes: [
-            GoRoute(
-              path: '/chat',
-              pageBuilder: (context, state) {
-                // extra를 Object?로 받아 유연하게 처리
-                // 이모지(이미지)데이터 (홈), 텍스트 데이터 (솔루션)
-                final extraData = state.extra as Object?;
-                String? emotion;
-                Map<String, dynamic>? navData;
-                DateTime? targetDate;
-
-                if (extraData is String) {
-                  emotion = extraData;
-                } else if (extraData is Map<String, dynamic>) {
-                  navData = extraData;
-                } else if (extraData is DateTime) {
-                  targetDate = extraData;
-                }
-
-                return PortraitPage(
-                  child: ChatPage(
-                    emotionFromHome: emotion,
-                    navigationData: navData,
-                    targetDate: targetDate,
-                  ),
-                );
-              },
-            ),
-=======
->>>>>>> 6de69a25
           ]),
       GoRoute(
         path: '/my',
