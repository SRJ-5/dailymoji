import 'package:dailymoji/presentation/pages/chat/chat_page.dart';
import 'package:dailymoji/presentation/pages/home/home_page.dart';
import 'package:dailymoji/presentation/pages/login/login_page.dart';
import 'package:dailymoji/presentation/pages/my/my_page.dart';
import 'package:dailymoji/presentation/pages/report/report_page.dart';
import 'package:dailymoji/presentation/pages/solution/solution_page.dart';
import 'package:dailymoji/presentation/pages/breathing_solution/breathing_solution_page.dart';
import 'package:dailymoji/presentation/pages/onboarding/onboarding_part1_page.dart';
import 'package:dailymoji/presentation/pages/onboarding/onboarding_part2_page.dart';
import 'package:flutter/material.dart';
import 'package:flutter_riverpod/flutter_riverpod.dart';
import 'package:go_router/go_router.dart';

final navigatorkey = GlobalKey<NavigatorState>();

<<<<<<< HEAD
final routerProvider = Provider<GoRouter>((ref) {
  return GoRouter(
    initialLocation: '/home',
    navigatorKey: navigatorkey,
    routes: [
      GoRoute(path: '/home', builder: (context, state) => HomePage(), routes: [
        GoRoute(path: '/report', builder: (context, state) => ReportPage()),
        GoRoute(path: '/my', builder: (context, state) => MyPage()),
        GoRoute(path: '/chat', builder: (context, state) => ChatPage()),
      ]),
      GoRoute(
        // 백엔드에서 받는 solutionId를 받도록 설정
        path: '/breathing/:solutionId',
        builder: (context, state) {
          // URL에서 solutionId를 추출
          final solutionId = state.pathParameters['solutionId']!;
          // 페이지에 solutionId를 전달
          return BreathingSolutionPage(solutionId: solutionId);
        },
      ),
      GoRoute(
        path: '/solution/:solutionId',
        builder: (context, state) {
          final solutionId = state.pathParameters['solutionId']!;
          return SolutionPage(solutionId: solutionId);
        },
      ),
    ],
  );
});
=======
final router = GoRouter(
  initialLocation: '/',
  navigatorKey: navigatorkey,
  routes: [
    GoRoute(path: '/', builder: (context, state) => LoginPage()),
    GoRoute(
        path: '/onboarding1',
        builder: (context, state) => OnboardingPart1Page()),
    GoRoute(
        path: '/onboarding2',
        builder: (context, state) => OnboardingPart2Page()),
    GoRoute(
        path: '/home',
        builder: (context, state) => HomePage(),
        routes: [
          GoRoute(
              path: '/ChatPage',
              builder: (context, state) => ChatPage()),
        ]),
    GoRoute(
        path: '/report',
        builder: (context, state) => ReportPage()),
    GoRoute(path: '/my', builder: (context, state) => MyPage()),
    GoRoute(
        path: '/BreathingSolutionPage',
        builder: (context, state) => BreathingSolutionPage(),
        routes: [
          GoRoute(
            path: '/SolutionPage',
            builder: (context, state) => SolutionPage(),
          ),
        ]),
  ],
);
>>>>>>> 1009a2f3
<|MERGE_RESOLUTION|>--- conflicted
+++ resolved
@@ -13,38 +13,6 @@
 
 final navigatorkey = GlobalKey<NavigatorState>();
 
-<<<<<<< HEAD
-final routerProvider = Provider<GoRouter>((ref) {
-  return GoRouter(
-    initialLocation: '/home',
-    navigatorKey: navigatorkey,
-    routes: [
-      GoRoute(path: '/home', builder: (context, state) => HomePage(), routes: [
-        GoRoute(path: '/report', builder: (context, state) => ReportPage()),
-        GoRoute(path: '/my', builder: (context, state) => MyPage()),
-        GoRoute(path: '/chat', builder: (context, state) => ChatPage()),
-      ]),
-      GoRoute(
-        // 백엔드에서 받는 solutionId를 받도록 설정
-        path: '/breathing/:solutionId',
-        builder: (context, state) {
-          // URL에서 solutionId를 추출
-          final solutionId = state.pathParameters['solutionId']!;
-          // 페이지에 solutionId를 전달
-          return BreathingSolutionPage(solutionId: solutionId);
-        },
-      ),
-      GoRoute(
-        path: '/solution/:solutionId',
-        builder: (context, state) {
-          final solutionId = state.pathParameters['solutionId']!;
-          return SolutionPage(solutionId: solutionId);
-        },
-      ),
-    ],
-  );
-});
-=======
 final router = GoRouter(
   initialLocation: '/',
   navigatorKey: navigatorkey,
@@ -56,27 +24,27 @@
     GoRoute(
         path: '/onboarding2',
         builder: (context, state) => OnboardingPart2Page()),
-    GoRoute(
-        path: '/home',
-        builder: (context, state) => HomePage(),
-        routes: [
-          GoRoute(
-              path: '/ChatPage',
-              builder: (context, state) => ChatPage()),
-        ]),
-    GoRoute(
-        path: '/report',
-        builder: (context, state) => ReportPage()),
+    GoRoute(path: '/home', builder: (context, state) => HomePage(), routes: [
+      GoRoute(path: '/ChatPage', builder: (context, state) => ChatPage()),
+    ]),
+    GoRoute(path: '/report', builder: (context, state) => ReportPage()),
     GoRoute(path: '/my', builder: (context, state) => MyPage()),
     GoRoute(
-        path: '/BreathingSolutionPage',
-        builder: (context, state) => BreathingSolutionPage(),
-        routes: [
-          GoRoute(
-            path: '/SolutionPage',
-            builder: (context, state) => SolutionPage(),
-          ),
-        ]),
+      // 백엔드에서 받는 solutionId를 받도록 설정
+      path: '/breathing/:solutionId',
+      builder: (context, state) {
+        // URL에서 solutionId를 추출
+        final solutionId = state.pathParameters['solutionId']!;
+        // 페이지에 solutionId를 전달
+        return BreathingSolutionPage(solutionId: solutionId);
+      },
+    ),
+    GoRoute(
+      path: '/solution/:solutionId',
+      builder: (context, state) {
+        final solutionId = state.pathParameters['solutionId']!;
+        return SolutionPage(solutionId: solutionId);
+      },
+    ),
   ],
-);
->>>>>>> 1009a2f3
+);