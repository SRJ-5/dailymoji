<<<<<<< HEAD
import 'package:dailymoji/presentation/pages/report/report_page.dart';
=======
import 'package:dailymoji/presentation/pages/chat/chat_page.dart';
import 'package:dailymoji/presentation/pages/login/login_page.dart';
import 'package:dailymoji/presentation/pages/my/my_page.dart';
>>>>>>> 6927e9f3
import 'package:flutter/material.dart';
import 'package:go_router/go_router.dart';

final navigatorkey = GlobalKey<NavigatorState>();

final router = GoRouter(
  initialLocation: '/',
  navigatorKey: navigatorkey,
  routes: [
<<<<<<< HEAD
    GoRoute(
        path: '/', builder: (context, state) => ReportPage()),
=======
    GoRoute(path: '/', builder: (context, state) => ChatPage()),
>>>>>>> 6927e9f3
    // GoRoute(
    //   path: '/next',
    //   // builder: (context, state) => ,
    // ),
  ],
);<|MERGE_RESOLUTION|>--- conflicted
+++ resolved
@@ -1,10 +1,7 @@
-<<<<<<< HEAD
-import 'package:dailymoji/presentation/pages/report/report_page.dart';
-=======
 import 'package:dailymoji/presentation/pages/chat/chat_page.dart';
 import 'package:dailymoji/presentation/pages/login/login_page.dart';
 import 'package:dailymoji/presentation/pages/my/my_page.dart';
->>>>>>> 6927e9f3
+import 'package:dailymoji/presentation/pages/report/report_page.dart';
 import 'package:flutter/material.dart';
 import 'package:go_router/go_router.dart';
 
@@ -14,12 +11,8 @@
   initialLocation: '/',
   navigatorKey: navigatorkey,
   routes: [
-<<<<<<< HEAD
-    GoRoute(
-        path: '/', builder: (context, state) => ReportPage()),
-=======
     GoRoute(path: '/', builder: (context, state) => ChatPage()),
->>>>>>> 6927e9f3
+    GoRoute(path: '/', builder: (context, state) => ReportPage()),
     // GoRoute(
     //   path: '/next',
     //   // builder: (context, state) => ,
