import 'package:dailymoji/presentation/pages/character_setting/character_setting_page.dart';
import 'package:dailymoji/presentation/pages/chat/chat_page.dart';
import 'package:dailymoji/presentation/pages/home/home_page.dart';
import 'package:dailymoji/presentation/pages/info/info_page.dart';
import 'package:dailymoji/presentation/pages/login/login_page.dart';
import 'package:dailymoji/presentation/pages/my/my_page.dart';
import 'package:dailymoji/presentation/pages/report/report_page.dart';
import 'package:dailymoji/presentation/pages/solution/solution_page.dart';
import 'package:dailymoji/presentation/pages/breathing_solution/breathing_solution_page.dart';
import 'package:dailymoji/presentation/pages/onboarding/onboarding_part1_page.dart';
import 'package:dailymoji/presentation/pages/onboarding/onboarding_part2_page.dart';
import 'package:dailymoji/presentation/pages/splash/splash_page.dart';
import 'package:flutter/material.dart';
import 'package:flutter_riverpod/flutter_riverpod.dart';
import 'package:go_router/go_router.dart';

final navigatorkey = GlobalKey<NavigatorState>();

<<<<<<< HEAD
final routerProvider = Provider<GoRouter>((ref) {
  return GoRouter(
    initialLocation: '/home',
    navigatorKey: navigatorkey,
    routes: [
      GoRoute(path: '/', builder: (context, state) => SplashPage()),
      GoRoute(path: '/login', builder: (context, state) => LoginPage()),
      GoRoute(
          path: '/onboarding1',
          builder: (context, state) => OnboardingPart1Page()),
      GoRoute(
          path: '/onboarding2',
          builder: (context, state) => OnboardingPart2Page()),
      GoRoute(
        path: '/home',
        builder: (context, state) => HomePage(),
      ),
      // ChatPage 라우트를 분리하여 extra를 받을 수 있도록 함
      GoRoute(
        path: '/chat',
        builder: (context, state) {
          final emotion = state.extra as String?; // extra에서 이모지 데이터 받기
          return ChatPage(emotionFromHome: emotion);
        },
      ),
      GoRoute(path: '/report', builder: (context, state) => ReportPage()),
      GoRoute(path: '/my', builder: (context, state) => MyPage(), routes: [
        GoRoute(
          path: 'info',
          builder: (context, state) => InfoPage(),
        )
      ]),
      GoRoute(
        path: '/breathing/:solutionId',
        builder: (context, state) {
          final solutionId = state.pathParameters['solutionId']!;
          return BreathingSolutionPage(solutionId: solutionId);
        },
      ),
      GoRoute(
        path: '/solution/:solutionId',
        builder: (context, state) {
          final solutionId = state.pathParameters['solutionId']!;
          return SolutionPage(solutionId: solutionId);
        },
      ),
    ],
  );
});
=======
final router = GoRouter(
  initialLocation: '/',
  navigatorKey: navigatorkey,
  routes: [
    GoRoute(path: '/', builder: (context, state) => SplashPage()),
    GoRoute(path: '/login', builder: (context, state) => LoginPage()),
    GoRoute(path: '/onboarding1', builder: (context, state) => OnboardingPart1Page()),
    GoRoute(path: '/onboarding2', builder: (context, state) => OnboardingPart2Page()),
    GoRoute(path: '/home', builder: (context, state) => HomePage(), routes: [
      GoRoute(path: '/ChatPage', builder: (context, state) => ChatPage()),
    ]),
    GoRoute(path: '/report', builder: (context, state) => ReportPage()),
    GoRoute(
      path: '/my',
      builder: (context, state) => MyPage(),
      routes: [
        GoRoute(path: 'info', builder: (context, state) => InfoPage()),
        GoRoute(path: 'characterSetting', builder: (context, state) => CharacterSettingPage()),
      ],
    ),
    GoRoute(path: '/BreathingSolutionPage', builder: (context, state) => BreathingSolutionPage(), routes: [
      GoRoute(
        path: '/SolutionPage',
        builder: (context, state) => SolutionPage(),
      ),
    ]),
  ],
);
>>>>>>> 582c11be
<|MERGE_RESOLUTION|>--- conflicted
+++ resolved
@@ -16,7 +16,6 @@
 
 final navigatorkey = GlobalKey<NavigatorState>();
 
-<<<<<<< HEAD
 final routerProvider = Provider<GoRouter>((ref) {
   return GoRouter(
     initialLocation: '/home',
@@ -43,12 +42,16 @@
         },
       ),
       GoRoute(path: '/report', builder: (context, state) => ReportPage()),
-      GoRoute(path: '/my', builder: (context, state) => MyPage(), routes: [
-        GoRoute(
-          path: 'info',
-          builder: (context, state) => InfoPage(),
-        )
-      ]),
+      GoRoute(
+        path: '/my',
+        builder: (context, state) => MyPage(),
+        routes: [
+          GoRoute(path: 'info', builder: (context, state) => InfoPage()),
+          GoRoute(
+              path: 'characterSetting',
+              builder: (context, state) => CharacterSettingPage()),
+        ],
+      ),
       GoRoute(
         path: '/breathing/:solutionId',
         builder: (context, state) {
@@ -65,34 +68,4 @@
       ),
     ],
   );
-});
-=======
-final router = GoRouter(
-  initialLocation: '/',
-  navigatorKey: navigatorkey,
-  routes: [
-    GoRoute(path: '/', builder: (context, state) => SplashPage()),
-    GoRoute(path: '/login', builder: (context, state) => LoginPage()),
-    GoRoute(path: '/onboarding1', builder: (context, state) => OnboardingPart1Page()),
-    GoRoute(path: '/onboarding2', builder: (context, state) => OnboardingPart2Page()),
-    GoRoute(path: '/home', builder: (context, state) => HomePage(), routes: [
-      GoRoute(path: '/ChatPage', builder: (context, state) => ChatPage()),
-    ]),
-    GoRoute(path: '/report', builder: (context, state) => ReportPage()),
-    GoRoute(
-      path: '/my',
-      builder: (context, state) => MyPage(),
-      routes: [
-        GoRoute(path: 'info', builder: (context, state) => InfoPage()),
-        GoRoute(path: 'characterSetting', builder: (context, state) => CharacterSettingPage()),
-      ],
-    ),
-    GoRoute(path: '/BreathingSolutionPage', builder: (context, state) => BreathingSolutionPage(), routes: [
-      GoRoute(
-        path: '/SolutionPage',
-        builder: (context, state) => SolutionPage(),
-      ),
-    ]),
-  ],
-);
->>>>>>> 582c11be
+});