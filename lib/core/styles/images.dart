class AppImages {
  // images
  static const String splashImage = 'assets/images/splash_image.png';
<<<<<<< HEAD
  static const String bubbleRightUnder3D =
      'assets/images/bubble_right_under_3d.png';
=======
  static const String preparingImage = 'assets/images/preparing_image.png';
  static const String bubbleRightUnder3D = 'assets/images/bubble_right_under_3d.png';
>>>>>>> 8cbef31b
  static const String bubbleUnder3D = 'assets/images/bubble_under_3d.png';
  static const String bubbleUnder = 'assets/images/bubble_under.png';
  static const String bubbleLeft = 'assets/images/bubble_left.png';

  // images - logo
  static const String dailymojiLogoBlack = 'assets/images/logo/dailymoji_logo_black.png';
  static const String dailymojiLogoColor = 'assets/images/logo/dailymoji_logo_color.png';
  static const String appleLoginLogo = 'assets/images/logo/apple_login_logo.png';
  static const String googleLoginLogo = 'assets/images/logo/google_login_logo.png';

  // images - emojis
  static const String angryEmoji = 'assets/images/emojis/angry.png';
  static const String cryingEmoji = 'assets/images/emojis/crying.png';
  static const String shockedEmoji = 'assets/images/emojis/shocked.png';
  static const String sleepingEmoji = 'assets/images/emojis/sleeping.png';
  static const String smileEmoji = 'assets/images/emojis/smile.png';
<<<<<<< HEAD
  static const String defaultEmoji = 'assets/images/emojis/default.png';
=======
>>>>>>> 8cbef31b

  // images - character_cado
  static const String cadoFace = 'assets/images/character_cado/cado_face.png';
  static const String cadoLove = 'assets/images/character_cado/cado_love.png';
<<<<<<< HEAD
  static const String cadoProfile =
      'assets/images/character_cado/cado_profile.png';
=======
  static const String cadoProfile = 'assets/images/character_cado/cado_profile.png';
>>>>>>> 8cbef31b
  static const String cadoWalk = 'assets/images/character_cado/cado_walk.png';
}<|MERGE_RESOLUTION|>--- conflicted
+++ resolved
@@ -1,22 +1,22 @@
 class AppImages {
   // images
   static const String splashImage = 'assets/images/splash_image.png';
-<<<<<<< HEAD
+  static const String preparingImage = 'assets/images/preparing_image.png';
   static const String bubbleRightUnder3D =
       'assets/images/bubble_right_under_3d.png';
-=======
-  static const String preparingImage = 'assets/images/preparing_image.png';
-  static const String bubbleRightUnder3D = 'assets/images/bubble_right_under_3d.png';
->>>>>>> 8cbef31b
   static const String bubbleUnder3D = 'assets/images/bubble_under_3d.png';
   static const String bubbleUnder = 'assets/images/bubble_under.png';
   static const String bubbleLeft = 'assets/images/bubble_left.png';
 
   // images - logo
-  static const String dailymojiLogoBlack = 'assets/images/logo/dailymoji_logo_black.png';
-  static const String dailymojiLogoColor = 'assets/images/logo/dailymoji_logo_color.png';
-  static const String appleLoginLogo = 'assets/images/logo/apple_login_logo.png';
-  static const String googleLoginLogo = 'assets/images/logo/google_login_logo.png';
+  static const String dailymojiLogoBlack =
+      'assets/images/logo/dailymoji_logo_black.png';
+  static const String dailymojiLogoColor =
+      'assets/images/logo/dailymoji_logo_color.png';
+  static const String appleLoginLogo =
+      'assets/images/logo/apple_login_logo.png';
+  static const String googleLoginLogo =
+      'assets/images/logo/google_login_logo.png';
 
   // images - emojis
   static const String angryEmoji = 'assets/images/emojis/angry.png';
@@ -24,19 +24,12 @@
   static const String shockedEmoji = 'assets/images/emojis/shocked.png';
   static const String sleepingEmoji = 'assets/images/emojis/sleeping.png';
   static const String smileEmoji = 'assets/images/emojis/smile.png';
-<<<<<<< HEAD
   static const String defaultEmoji = 'assets/images/emojis/default.png';
-=======
->>>>>>> 8cbef31b
 
   // images - character_cado
   static const String cadoFace = 'assets/images/character_cado/cado_face.png';
   static const String cadoLove = 'assets/images/character_cado/cado_love.png';
-<<<<<<< HEAD
   static const String cadoProfile =
       'assets/images/character_cado/cado_profile.png';
-=======
-  static const String cadoProfile = 'assets/images/character_cado/cado_profile.png';
->>>>>>> 8cbef31b
   static const String cadoWalk = 'assets/images/character_cado/cado_walk.png';
 }