--- conflicted
+++ resolved
@@ -1,27 +1,12 @@
 class AppImages {
   // images
   static const String homeImage = 'assets/images/home_image.png';
-<<<<<<< HEAD
-  static const String splashImage =
-      'assets/images/splash_image.png';
-  static const String preparingImage =
-      'assets/images/preparing_image.png';
-  static const String bubbleRightUnder3D =
-      'assets/images/bubble_right_under_3d.png';
-  static const String bubbleUnder3D =
-      'assets/images/bubble_under_3d.png';
-  static const String bubbleUnder =
-      'assets/images/bubble_under.png';
-  static const String bubbleLeft =
-      'assets/images/bubble_left.png';
-=======
   static const String splashImage = 'assets/images/splash_image.png';
   static const String preparingImage = 'assets/images/preparing_image.png';
   static const String bubbleRightUnder3D = 'assets/images/bubble_right_under_3d.png';
   static const String bubbleUnder3D = 'assets/images/bubble_under_3d.png';
   static const String bubbleUnder = 'assets/images/bubble_under.png';
   static const String bubbleLeft = 'assets/images/bubble_left.png';
->>>>>>> c13fdbd9
 
   // images - logo
   static const String dailymojiLogoBlack = 'assets/images/logo/dailymoji_logo_black.png';
@@ -44,7 +29,6 @@
       'assets/images/emojis/default.png';
 
   // images - character_cado
-<<<<<<< HEAD
   static const String cadoFace =
       'assets/images/character_cado/cado_face.png';
   static const String cadoLove =
@@ -69,10 +53,4 @@
     AppImages.cadoLove,
     AppImages.carrotLove,
   ];
-=======
-  static const String cadoFace = 'assets/images/character_cado/cado_face.png';
-  static const String cadoLove = 'assets/images/character_cado/cado_love.png';
-  static const String cadoProfile = 'assets/images/character_cado/cado_profile.png';
-  static const String cadoWalk = 'assets/images/character_cado/cado_walk.png';
->>>>>>> c13fdbd9
 }