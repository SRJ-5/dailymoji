--- conflicted
+++ resolved
@@ -1,25 +1,12 @@
 class AppImages {
   // images
   static const String homeImage = 'assets/images/home_image.png';
-<<<<<<< HEAD
   static const String splashImage = 'assets/images/splash_image.png';
   static const String preparingImage = 'assets/images/preparing_image.png';
   static const String srj5TestStart = 'assets/images/srj5_test_start.png';
   static const String srj5TestFinish = 'assets/images/srj5_test_finish.png';
-=======
-  static const String splashImage =
-      'assets/images/splash_image.png';
-  static const String preparingImage =
-      'assets/images/preparing_image.png';
-  static const String srj5TestStart =
-      'assets/images/srj5_test_start.png';
-  static const String srj5TestFinish =
-      'assets/images/srj5_test_finish.png';
-  static const String montlyTutorial =
-      'assets/images/monthly_tutorial.png';
-  static const String weeklyTutorial =
-      'assets/images/weekly_tutorial.png';
->>>>>>> c6231a36
+  static const String montlyTutorial = 'assets/images/monthly_tutorial.png';
+  static const String weeklyTutorial = 'assets/images/weekly_tutorial.png';
 
   // images - logo
   // static const String dailymojiLogoBlack =
@@ -32,28 +19,12 @@
       'assets/images/logo/google_login_logo.png';
 
   // images - emojis
-  static const String angryEmoji =
-      'assets/images/emojis/angry.png';
-  static const String cryingEmoji =
-      'assets/images/emojis/crying.png';
-  static const String shockedEmoji =
-      'assets/images/emojis/shocked.png';
-  static const String sleepingEmoji =
-      'assets/images/emojis/sleeping.png';
-  static const String smileEmoji =
-      'assets/images/emojis/smile.png';
-  static const String defaultEmoji =
-      'assets/images/emojis/default.png';
-
-  // images - back_ground
-  static const String bgHouse =
-      'assets/images/back_ground/bg_house.png';
-  static const String bgRain =
-      'assets/images/back_ground/bg_rain.png';
-  static const String bgSnow =
-      'assets/images/back_ground/bg_snow.png';
-  static const String bgForest =
-      'assets/images/back_ground/bg_forest.png';
+  static const String angryEmoji = 'assets/images/emojis/angry.png';
+  static const String cryingEmoji = 'assets/images/emojis/crying.png';
+  static const String shockedEmoji = 'assets/images/emojis/shocked.png';
+  static const String sleepingEmoji = 'assets/images/emojis/sleeping.png';
+  static const String smileEmoji = 'assets/images/emojis/smile.png';
+  static const String defaultEmoji = 'assets/images/emojis/default.png';
 
   // images - back_ground
   static const String bgHouse = 'assets/images/back_ground/bg_house.png';
@@ -62,16 +33,12 @@
   static const String bgForest = 'assets/images/back_ground/bg_forest.png';
 
   // images - character_cado
-  static const String cadoFace =
-      'assets/images/character_cado/cado_face.png';
-  static const String cadoLove =
-      'assets/images/character_cado/cado_love.png';
+  static const String cadoFace = 'assets/images/character_cado/cado_face.png';
+  static const String cadoLove = 'assets/images/character_cado/cado_love.png';
   static const String cadoProfile =
       'assets/images/character_cado/cado_profile.png';
-  static const String cadoWalk =
-      'assets/images/character_cado/cado_walk.png';
-  static const String cadoTest =
-      'assets/images/character_cado/cado_test.png';
+  static const String cadoWalk = 'assets/images/character_cado/cado_walk.png';
+  static const String cadoTest = 'assets/images/character_cado/cado_test.png';
   static const String cadoCalender =
       'assets/images/character_cado/cado_calender.png';
   static const String cadoRecord =
@@ -104,12 +71,7 @@
       'assets/images/tutorial/monthly_tutorial.png';
   static const String weeklyTutorial =
       'assets/images/tutorial/weekly_tutorial.png';
-<<<<<<< HEAD
   static const String homeTutorial = 'assets/images/tutorial/home_tutorial.png';
-=======
-  static const String homeTutorial =
-      'assets/images/tutorial/home_tutorial.png';
->>>>>>> c6231a36
 
   // images - characterList
   static const List<String> characterListProfile = [
