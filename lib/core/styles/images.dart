class AppImages {
  // images
  static const String homeImage = 'assets/images/home_image.png';
  static const String splashImage =
      'assets/images/splash_image.png';
  static const String preparingImage =
      'assets/images/preparing_image.png';
  static const String bubbleRightUnder3D =
      'assets/images/bubble_right_under_3d.png';
  static const String bubbleUnder3D =
      'assets/images/bubble_under_3d.png';
  static const String bubbleUnder =
      'assets/images/bubble_under.png';
  static const String bubbleLeft =
      'assets/images/bubble_left.png';
  static const String srj5TestStart =
      'assets/images/srj5_test_start.png';
  static const String srj5TestFinish =
      'assets/images/srj5_test_finish.png';

  // images - logo
  static const String dailymojiLogoBlack =
      'assets/images/logo/dailymoji_logo_black.png';
  static const String dailymojiLogoColor =
      'assets/images/logo/dailymoji_logo_color.png';
  static const String appleLoginLogo =
      'assets/images/logo/apple_login_logo.png';
  static const String googleLoginLogo =
      'assets/images/logo/google_login_logo.png';

  // images - emojis
  static const String angryEmoji =
      'assets/images/emojis/angry.png';
  static const String cryingEmoji =
      'assets/images/emojis/crying.png';
  static const String shockedEmoji =
      'assets/images/emojis/shocked.png';
  static const String sleepingEmoji =
      'assets/images/emojis/sleeping.png';
  static const String smileEmoji =
      'assets/images/emojis/smile.png';
  static const String defaultEmoji =
      'assets/images/emojis/default.png';

  // images - character_cado
  static const String cadoFace =
      'assets/images/character_cado/cado_face.png';
  static const String cadoLove =
      'assets/images/character_cado/cado_love.png';
  static const String cadoProfile =
      'assets/images/character_cado/cado_profile.png';
  static const String cadoWalk =
      'assets/images/character_cado/cado_walk.png';
<<<<<<< HEAD

  // images - character_carrot
=======
  static const String cadoTest =
      'assets/images/character_cado/cado_test.png';
  static const String cadoCalender =
      'assets/images/character_cado/cado_calender.png';
  static const String cadoRecord =
      'assets/images/character_cado/cado_record.png';

  // images - character_carrot
  static const String carrotChat =
      'assets/images/character_carrot/carrot_chat.png';
>>>>>>> a461e894
  static const String carrotLove =
      'assets/images/character_carrot/carrot_love.png';
  static const String carrotProfile =
      'assets/images/character_carrot/carrot_profile.png';

  // images - characterList
  static const List<String> characterListProfile = [
    AppImages.cadoProfile,
    AppImages.carrotProfile
  ];
  static const List<String> characterListLove = [
    AppImages.cadoLove,
    AppImages.carrotLove,
  ];
}<|MERGE_RESOLUTION|>--- conflicted
+++ resolved
@@ -51,10 +51,6 @@
       'assets/images/character_cado/cado_profile.png';
   static const String cadoWalk =
       'assets/images/character_cado/cado_walk.png';
-<<<<<<< HEAD
-
-  // images - character_carrot
-=======
   static const String cadoTest =
       'assets/images/character_cado/cado_test.png';
   static const String cadoCalender =
@@ -65,7 +61,6 @@
   // images - character_carrot
   static const String carrotChat =
       'assets/images/character_carrot/carrot_chat.png';
->>>>>>> a461e894
   static const String carrotLove =
       'assets/images/character_carrot/carrot_love.png';
   static const String carrotProfile =
