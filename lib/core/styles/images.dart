--- conflicted
+++ resolved
@@ -37,7 +37,7 @@
       'assets/images/character_cado/cado_profile.png';
   static const String cadoWalk =
       'assets/images/character_cado/cado_walk.png';
-<<<<<<< HEAD
+
   static const String cadoCalender =
       'assets/images/character_cado/cado_calender.png';
   static const String cadoRecord =
@@ -46,9 +46,6 @@
   // images - character_carrot
   static const String carrotChat =
       'assets/images/character_carrot/carrot_chat.png';
-=======
-
-  // images - character_carrot
   static const String carrotLove =
       'assets/images/character_carrot/carrot_love.png';
   static const String carrotProfile =
@@ -63,5 +60,4 @@
     AppImages.cadoLove,
     AppImages.carrotLove,
   ];
->>>>>>> 86f7e90b
 }