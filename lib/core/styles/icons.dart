class AppIcons {
  // icons
  static const String home = 'assets/icons/home.svg';
  static const String report = 'assets/icons/report.svg';
  static const String my = 'assets/icons/my.svg';
  static const String send = 'assets/icons/send.svg';
<<<<<<< HEAD
  static const String sendOrange = 'assets/icons/sendOrange.svg';
=======
>>>>>>> c13fdbd9
  static const String bubbleUnder = 'assets/icons/bubble_under.svg';
  static const String radioSelected = 'assets/icons/radio_selected.svg';
  static const String radioUnselected = 'assets/icons/radio_unselected.svg';
  static const String stroke = 'assets/icons/stroke.svg';
  static const String unfoldMore = 'assets/icons/unfold_more.svg';
<<<<<<< HEAD
=======
  static const String close = 'assets/icons/close.svg';
  static const String send_orange = 'assets/icons/send_orange.svg';
>>>>>>> c13fdbd9
}<|MERGE_RESOLUTION|>--- conflicted
+++ resolved
@@ -4,18 +4,11 @@
   static const String report = 'assets/icons/report.svg';
   static const String my = 'assets/icons/my.svg';
   static const String send = 'assets/icons/send.svg';
-<<<<<<< HEAD
-  static const String sendOrange = 'assets/icons/sendOrange.svg';
-=======
->>>>>>> c13fdbd9
   static const String bubbleUnder = 'assets/icons/bubble_under.svg';
   static const String radioSelected = 'assets/icons/radio_selected.svg';
   static const String radioUnselected = 'assets/icons/radio_unselected.svg';
   static const String stroke = 'assets/icons/stroke.svg';
   static const String unfoldMore = 'assets/icons/unfold_more.svg';
-<<<<<<< HEAD
-=======
   static const String close = 'assets/icons/close.svg';
   static const String send_orange = 'assets/icons/send_orange.svg';
->>>>>>> c13fdbd9
 }