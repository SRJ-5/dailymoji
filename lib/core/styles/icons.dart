--- conflicted
+++ resolved
@@ -11,13 +11,9 @@
   static const String unfoldMore = 'assets/icons/unfold_more.svg';
   static const String close = 'assets/icons/close.svg';
   static const String send_orange = 'assets/icons/send_orange.svg';
-<<<<<<< HEAD
+  static const String arrowForward = 'assets/icons/arrow_forward.svg';
   static const String thumbsUp = 'assets/icons/thumbsUp.svg';
   static const String thumbsDown = 'assets/icons/thumbsDown.svg';
   static const String thumbsUpFilled = 'assets/icons/thumbsUpFilled.svg';
   static const String thumbsDownFilled = 'assets/icons/thumbsDownFilled.svg';
-=======
-  static const String arrowForward =
-      'assets/icons/arrow_forward.svg';
->>>>>>> fb89a37e
 }