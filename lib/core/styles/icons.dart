--- conflicted
+++ resolved
@@ -4,42 +4,23 @@
   static const String report = 'assets/icons/report.svg';
   static const String my = 'assets/icons/my.svg';
   static const String send = 'assets/icons/send.svg';
-  static const String bubbleUnder =
-      'assets/icons/bubble_under.svg';
-  static const String radioSelected =
-      'assets/icons/radio_selected.svg';
-  static const String radioUnselected =
-      'assets/icons/radio_unselected.svg';
+  static const String bubbleUnder = 'assets/icons/bubble_under.svg';
+  static const String radioSelected = 'assets/icons/radio_selected.svg';
+  static const String radioUnselected = 'assets/icons/radio_unselected.svg';
   static const String stroke = 'assets/icons/stroke.svg';
-  static const String unfoldMore =
-      'assets/icons/unfold_more.svg';
+  static const String unfoldMore = 'assets/icons/unfold_more.svg';
   static const String close = 'assets/icons/close.svg';
-  static const String arrowForward =
-      'assets/icons/arrow_forward.svg';
+  static const String arrowForward = 'assets/icons/arrow_forward.svg';
   static const String thumbsUp = 'assets/icons/thumbsUp.svg';
   static const String thumbsDown = 'assets/icons/thumbsDown.svg';
-<<<<<<< HEAD
   static const String thumbsUpFilled = 'assets/icons/thumbsUpFilled.svg';
   static const String thumbsDownFilled = 'assets/icons/thumbsDownFilled.svg';
   static const String sendOrange = 'assets/icons/send_orange.svg';
   static const String toastCheck = 'assets/icons/toast_check.svg';
   static const String toastClose = 'assets/icons/toast_close.svg';
   static const String setting = 'assets/icons/setting.svg';
-=======
-  static const String thumbsUpFilled =
-      'assets/icons/thumbsUpFilled.svg';
-  static const String thumbsDownFilled =
-      'assets/icons/thumbsDownFilled.svg';
-  static const String sendOrange =
-      'assets/icons/send_orange.svg';
-  static const String toastCheck =
-      'assets/icons/toast_check.svg';
-  static const String toastClose =
-      'assets/icons/toast_close.svg';
-  static const String setting = 'assets/icons/setting.svg';
   static const String dailymojiLogoBlack =
       'assets/icons/dailymoji_logo_black.svg';
   static const String dailymojiLogoColor =
       'assets/icons/dailymoji_logo_color.svg';
->>>>>>> c6231a36
 }