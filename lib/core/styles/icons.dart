class AppIcons {
  // icons
  static const String home = 'assets/icons/home.svg';
  static const String report = 'assets/icons/report.svg';
  static const String my = 'assets/icons/my.svg';
  static const String send = 'assets/icons/send.svg';
  static const String bubbleUnder =
      'assets/icons/bubble_under.svg';
  static const String radioSelected =
      'assets/icons/radio_selected.svg';
  static const String radioUnselected =
      'assets/icons/radio_unselected.svg';
  static const String stroke = 'assets/icons/stroke.svg';
<<<<<<< HEAD
  static const String unfoldMore = 'assets/icons/unfold_more.svg';
  static const String close = 'assets/icons/close.svg';
=======
  static const String unfoldMore =
      'assets/icons/unfold_more.svg';
>>>>>>> 6400571d
}<|MERGE_RESOLUTION|>--- conflicted
+++ resolved
@@ -4,18 +4,10 @@
   static const String report = 'assets/icons/report.svg';
   static const String my = 'assets/icons/my.svg';
   static const String send = 'assets/icons/send.svg';
-  static const String bubbleUnder =
-      'assets/icons/bubble_under.svg';
-  static const String radioSelected =
-      'assets/icons/radio_selected.svg';
-  static const String radioUnselected =
-      'assets/icons/radio_unselected.svg';
+  static const String bubbleUnder = 'assets/icons/bubble_under.svg';
+  static const String radioSelected = 'assets/icons/radio_selected.svg';
+  static const String radioUnselected = 'assets/icons/radio_unselected.svg';
   static const String stroke = 'assets/icons/stroke.svg';
-<<<<<<< HEAD
   static const String unfoldMore = 'assets/icons/unfold_more.svg';
   static const String close = 'assets/icons/close.svg';
-=======
-  static const String unfoldMore =
-      'assets/icons/unfold_more.svg';
->>>>>>> 6400571d
 }