class AppIcons {
  // icons
  static const String home = 'assets/icons/home.svg';
  static const String report = 'assets/icons/report.svg';
  static const String my = 'assets/icons/my.svg';
  static const String send = 'assets/icons/send.svg';
<<<<<<< HEAD
  static const String sendOrange = 'assets/icons/sendOrange.svg';
  static const String bubbleUnder = 'assets/icons/bubble_under.svg';
  static const String radioSelected = 'assets/icons/radio_selected.svg';
  static const String radioUnselected = 'assets/icons/radio_unselected.svg';
=======
  static const String bubbleUnder =
      'assets/icons/bubble_under.svg';
  static const String radioSelected =
      'assets/icons/radio_selected.svg';
  static const String radioUnselected =
      'assets/icons/radio_unselected.svg';
>>>>>>> 6400571d
  static const String stroke = 'assets/icons/stroke.svg';
  static const String unfoldMore =
      'assets/icons/unfold_more.svg';
}<|MERGE_RESOLUTION|>--- conflicted
+++ resolved
@@ -4,20 +4,10 @@
   static const String report = 'assets/icons/report.svg';
   static const String my = 'assets/icons/my.svg';
   static const String send = 'assets/icons/send.svg';
-<<<<<<< HEAD
   static const String sendOrange = 'assets/icons/sendOrange.svg';
   static const String bubbleUnder = 'assets/icons/bubble_under.svg';
   static const String radioSelected = 'assets/icons/radio_selected.svg';
   static const String radioUnselected = 'assets/icons/radio_unselected.svg';
-=======
-  static const String bubbleUnder =
-      'assets/icons/bubble_under.svg';
-  static const String radioSelected =
-      'assets/icons/radio_selected.svg';
-  static const String radioUnselected =
-      'assets/icons/radio_unselected.svg';
->>>>>>> 6400571d
   static const String stroke = 'assets/icons/stroke.svg';
-  static const String unfoldMore =
-      'assets/icons/unfold_more.svg';
+  static const String unfoldMore = 'assets/icons/unfold_more.svg';
 }