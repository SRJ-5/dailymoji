import 'package:flutter_riverpod/flutter_riverpod.dart';
import 'package:flutter/material.dart';
import 'package:flutter_riverpod/legacy.dart';
import 'package:flutter_screenutil/flutter_screenutil.dart';
import 'package:go_router/go_router.dart';

final bottomNavIndexProvider = StateProvider<int>((ref) => 0);

<<<<<<< HEAD
  @override
  Widget build(BuildContext context) {
    return Container(
      height: 100,
      color: Colors.grey[200],
      child: SafeArea(
        child: Row(
          children: [
            Expanded(
              child: Padding(
                padding: const EdgeInsets.symmetric(
                  horizontal: 20,
                ),
                child: Material(
                  color: Colors.transparent,
                  child: InkWell(
                    borderRadius: BorderRadius.circular(40),
                    onTap: () {
                      context.push('/chat');
                    },
                    child: BottomBarIcon(title: 'Home'),
                  ),
                ),
              ),
            ),
            Expanded(
              child: Padding(
                padding: const EdgeInsets.symmetric(
                  horizontal: 20,
                ),
                child: Material(
                  color: Colors.transparent,
                  child: InkWell(
                    borderRadius: BorderRadius.circular(40),
                    onTap: () {},
                    child: BottomBarIcon(title: 'Report'),
                  ),
                ),
              ),
            ),
            Expanded(
              child: Padding(
                padding: const EdgeInsets.symmetric(
                  horizontal: 20,
                ),
                child: Material(
                  color: Colors.transparent,
                  child: InkWell(
                    borderRadius: BorderRadius.circular(40),
                    onTap: () {},
                    child: BottomBarIcon(title: 'My Page'),
                  ),
                ),
              ),
            ),
          ],
        ),
      ),
    );
  }
}
=======
class BottomBar extends ConsumerWidget {
  const BottomBar({super.key});
>>>>>>> 5a0fb9eb

  static const List<String> _routes = ['/home', '/home/report', '/home/my'];

  @override
  Widget build(BuildContext context, WidgetRef ref) {
    final currentIndex = ref.watch(bottomNavIndexProvider);

    return Theme(
      data: Theme.of(context).copyWith(
        splashFactory: NoSplash.splashFactory,
        highlightColor: Colors.transparent,
      ),
      child: BottomNavigationBar(
        currentIndex: currentIndex, // location 기반 index
        onTap: (index) {
          // 이미 같은 탭을 눌렀다면 다시 이동할 필요 없음
          if (index != currentIndex) {
            ref.read(bottomNavIndexProvider.notifier).state = index;
            context.go(_routes[index]);
          }
        },
        iconSize: 24.r,
        selectedItemColor: const Color(0xFF97A672),
        unselectedItemColor: const Color(0xFF777777),
        backgroundColor: const Color(0xFFFEFBF4),
        selectedLabelStyle: TextStyle(
          fontSize: 14.sp,
          fontWeight: FontWeight.w500,
          fontFamily: 'Pretendard',
        ),
        unselectedLabelStyle: TextStyle(
          fontSize: 14.sp,
          fontWeight: FontWeight.w500,
          fontFamily: 'Pretendard',
        ),
        items: const [
          BottomNavigationBarItem(
            icon: ImageIcon(AssetImage('assets/icons/home.png')),
            label: '홈',
          ),
          BottomNavigationBarItem(
            icon: ImageIcon(AssetImage('assets/icons/report.png')),
            label: "리포트",
          ),
          BottomNavigationBarItem(
            icon: ImageIcon(AssetImage('assets/icons/my.png')),
            label: "마이",
          ),
        ],
      ),
    );
  }
}<|MERGE_RESOLUTION|>--- conflicted
+++ resolved
@@ -6,72 +6,8 @@
 
 final bottomNavIndexProvider = StateProvider<int>((ref) => 0);
 
-<<<<<<< HEAD
-  @override
-  Widget build(BuildContext context) {
-    return Container(
-      height: 100,
-      color: Colors.grey[200],
-      child: SafeArea(
-        child: Row(
-          children: [
-            Expanded(
-              child: Padding(
-                padding: const EdgeInsets.symmetric(
-                  horizontal: 20,
-                ),
-                child: Material(
-                  color: Colors.transparent,
-                  child: InkWell(
-                    borderRadius: BorderRadius.circular(40),
-                    onTap: () {
-                      context.push('/chat');
-                    },
-                    child: BottomBarIcon(title: 'Home'),
-                  ),
-                ),
-              ),
-            ),
-            Expanded(
-              child: Padding(
-                padding: const EdgeInsets.symmetric(
-                  horizontal: 20,
-                ),
-                child: Material(
-                  color: Colors.transparent,
-                  child: InkWell(
-                    borderRadius: BorderRadius.circular(40),
-                    onTap: () {},
-                    child: BottomBarIcon(title: 'Report'),
-                  ),
-                ),
-              ),
-            ),
-            Expanded(
-              child: Padding(
-                padding: const EdgeInsets.symmetric(
-                  horizontal: 20,
-                ),
-                child: Material(
-                  color: Colors.transparent,
-                  child: InkWell(
-                    borderRadius: BorderRadius.circular(40),
-                    onTap: () {},
-                    child: BottomBarIcon(title: 'My Page'),
-                  ),
-                ),
-              ),
-            ),
-          ],
-        ),
-      ),
-    );
-  }
-}
-=======
 class BottomBar extends ConsumerWidget {
   const BottomBar({super.key});
->>>>>>> 5a0fb9eb
 
   static const List<String> _routes = ['/home', '/home/report', '/home/my'];
 
