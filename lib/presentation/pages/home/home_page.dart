// lib/presentation/pages/home/home_page.dart
// 0924 변경:
// 1. 선택된 이모지를 상태로 관리 (`selectedEmotion`)
// 2. 채팅 입력창 클릭 시, 선택된 이모지 정보를 `/chat` 라우트로 전달

import 'dart:convert';
import 'package:dailymoji/core/config/api_config.dart';
import 'package:dailymoji/core/constants/emoji_assets.dart';
import 'package:dailymoji/core/styles/colors.dart';
import 'package:dailymoji/core/styles/icons.dart';
import 'package:dailymoji/core/styles/images.dart';
import 'package:dailymoji/domain/enums/enum_data.dart';
import 'package:dailymoji/presentation/pages/onboarding/view_model/user_view_model.dart';
import 'package:dailymoji/presentation/widgets/bottom_bar.dart';
import 'package:flutter/material.dart';
import 'package:flutter_riverpod/flutter_riverpod.dart';
import 'package:flutter_riverpod/legacy.dart';
import 'package:flutter_screenutil/flutter_screenutil.dart';
import 'package:go_router/go_router.dart';
import 'package:flutter_svg/flutter_svg.dart';
import 'package:http/http.dart' as http;

// 현재 선택된 이모지 상태를 관리하는 Provider
final selectedEmotionProvider = StateProvider<String?>((ref) => null);

// 백엔드에서 대사를 비동기적으로 가져오는 Provider
final homeDialogueProvider = FutureProvider<String>((ref) async {
  final selectedEmotion = ref.watch(selectedEmotionProvider);

<<<<<<< HEAD
// 🤩 RIN: userViewModelProvider를 통해 현재 사용자 프로필 정보를 가져옵니다.
  final userProfile = ref.watch(userViewModelProvider).userProfile;
  final personality = userProfile?.characterPersonality;
  // 🤩 RIN: Supabase DB에 저장된 dbValue('prob_solver' 등)를 사용해야 합니다.
  final personalityDbValue = CharacterPersonality.values
      .firstWhere(
        (e) => e.label == personality,
        orElse: () => CharacterPersonality.probSolver, // 기본값
      )
      .dbValue;
  final userNickNm = userProfile?.userNickNm;
=======
  // URL에 쿼리 파라미터 추가
  final url = selectedEmotion == null
      ? Uri.parse('${ApiConfig.baseUrl}/dialogue/home')
      : Uri.parse(
          '${ApiConfig.baseUrl}/dialogue/home?emotion=$selectedEmotion');
>>>>>>> 07e3efa3

  // 🤩 RIN: 기본 URL에 쿼리 파라미터 추가 로직 분기함
  final uri = Uri.parse('${ApiConfig.baseUrl}/dialogue/home');
  final queryParameters = {
    if (selectedEmotion != null) 'emotion': selectedEmotion,
    // 🤩 RIN: personality와 user_nick_nm을 쿼리 파라미터로 추가
    if (personalityDbValue != null) 'personality': personalityDbValue,
    if (userNickNm != null) 'user_nick_nm': userNickNm,
  };

  final finalUri = uri.replace(queryParameters: queryParameters);

  try {
    final response = await http.get(finalUri);

    if (response.statusCode == 200) {
      final data = jsonDecode(utf8.decode(response.bodyBytes));
      return data['dialogue'] as String;
    } else {
      // 에러 발생 시 기본 텍스트 반환
      return "안녕!\n오늘 기분은 어때?";
    }
  } catch (e) {
    print("Error fetching home dialogue: $e");
    return "안녕!\n오늘 기분은 어때?";
  }
});

class HomePage extends ConsumerStatefulWidget {
  const HomePage({super.key});

  @override
  ConsumerState<HomePage> createState() => _HomePageState();
}

class _HomePageState extends ConsumerState<HomePage> {
  String displayText = "";
  // int _index = 0;
  // Timer? _timer;
  String? currentDialogue;

  void _startTyping(String newText) {
    // _timer?.cancel();
    setState(() {
      // displayText = "";
      displayText = newText;
      // _index = 0;
      // currentDialogue = newText;
    });

    // _timer = Timer.periodic(const Duration(milliseconds: 30), (timer) {
    //   if (_index < (currentDialogue?.length ?? 0)) {
    //     setState(() {
    //       displayText += currentDialogue![_index];
    //       _index++;
    //     });
    //   } else {
    //     _timer?.cancel();
    //   }
    // });
  }

  void onEmojiTap(String emotionKey) {
    final selectedNotifier = ref.read(selectedEmotionProvider.notifier);

    if (selectedNotifier.state == emotionKey) {
      selectedNotifier.state = null;
    } else {
      selectedNotifier.state = emotionKey;
    }
  }

  @override
  void initState() {
    super.initState();
    Future.microtask(() {
      ref.invalidate(homeDialogueProvider);
    });
  }

  @override
  void dispose() {
    // _timer?.cancel();
    super.dispose();
  }

  @override
  Widget build(BuildContext context) {
    final selectedEmotion = ref.watch(selectedEmotionProvider);
    // final dialogueAsync = ref.watch(homeDialogueProvider);

    // dialogueAsync의 상태가 변경될 때마다 타이핑 효과를 다시 시작
    ref.listen(homeDialogueProvider, (_, next) {
      next.whenData((dialogue) {
        if (dialogue != currentDialogue) {
          _startTyping(dialogue);
        }
      });
    });

    return Scaffold(
      backgroundColor: Color(0xFFFEFBF4),
      // AppBar
      appBar: AppBar(
        elevation: 0,
        backgroundColor: Color(0xFFFEFBF4),
        title: Image.asset(
          AppImages.dailymojiLogoBlack, // DailyMoji 로고 이미지 경로
          height: 30,
        ),
      ),

      // Body
      body: Center(
        child: Align(
          alignment: const Alignment(0, -0.4),
          child: SizedBox(
            height: 400.h,
            width: 340.w,
            child: Stack(
              alignment: Alignment.center,
              clipBehavior: Clip.none,
              children: [
                Image.asset(
                  AppImages.cadoProfile, // 중앙 캐릭터 이미지
                  height: 240.h,
                  width: 160.w,
                ),
                Positioned(
                  top: -6,
                  child: SvgPicture.asset(
                    AppIcons.bubbleUnder,
                    height: 95.h,
                    width: 180.w,
                  ),
                ),
                Positioned(
                  top: 3,
                  child: SizedBox(
                    width: 150.w,
                    child: Text(
                      displayText, // 타이핑 효과 적용된 텍스트
                      style: TextStyle(
                        fontSize: 16.sp,
                        fontWeight: FontWeight.w900,
                        color: Color(0xFF333333),
                        fontFamily: 'Pretendard',
                      ),
                      textAlign: TextAlign.center,
                      maxLines: 4,
                      overflow: TextOverflow.ellipsis,
                      softWrap: true,
                    ),
                  ),
                ),
                // 감정 이모티콘들 (Stack + Positioned)
                Positioned(
                    bottom: 15.h,
                    child: _Imoge(
                        imoKey: "smile",
                        selectedEmotion: selectedEmotion,
                        onEmojiTap: onEmojiTap)),
                Positioned(
                    top: 94.h,
                    right: 25.w,
                    child: _Imoge(
                        imoKey: "crying",
                        selectedEmotion: selectedEmotion,
                        onEmojiTap: onEmojiTap)),
                Positioned(
                    bottom: 110.h,
                    left: 15.w,
                    child: _Imoge(
                        imoKey: "shocked",
                        selectedEmotion: selectedEmotion,
                        onEmojiTap: onEmojiTap)),
                Positioned(
                    bottom: 110.h,
                    right: 15.w,
                    child: _Imoge(
                        imoKey: "sleeping",
                        selectedEmotion: selectedEmotion,
                        onEmojiTap: onEmojiTap)),
                Positioned(
                    top: 94.h,
                    left: 25.w,
                    child: _Imoge(
                        imoKey: "angry",
                        selectedEmotion: selectedEmotion,
                        onEmojiTap: onEmojiTap)),
              ],
            ),
          ),
        ),
      ),

      bottomSheet: GestureDetector(
        onTap: () => context.push('/home/chat', extra: selectedEmotion),
        child: Container(
          color: Color(0xFFFEFBF4),
          child: Container(
            height: 40.h,
            margin: EdgeInsets.all(12.r),
            padding: const EdgeInsets.symmetric(horizontal: 16, vertical: 10),
            decoration: BoxDecoration(
              color: Colors.white,
              borderRadius: BorderRadius.circular(12),
              border: Border.all(color: AppColors.grey200),
            ),
            child: Row(
              children: [
                const Expanded(
                  child: Text(
                    "무엇이든 입력하세요",
                    style: TextStyle(color: Colors.grey),
                  ),
                ),
                SvgPicture.asset(AppIcons.send),
              ],
            ),
          ),
        ),
      ),
      bottomNavigationBar: BottomBar(),
    );
  }
}

class _Imoge extends StatelessWidget {
  final String imoKey;
  final String? selectedEmotion;
  final void Function(String) onEmojiTap;

  const _Imoge(
      {required this.imoKey,
      required this.selectedEmotion,
      required this.onEmojiTap});

// 으아아아아아아아!!! 이게 문제였음 하.. 경로다른거!!
  // String get imoAssetPath => "assets/images/emoticon/emo_3d_${imoKey}_02.png";

  @override
  Widget build(BuildContext context) {
    // kEmojiAssetMap에서 이미지 경로를 가져옴. 만약 키가 없다면 기본 이미지(default)를 보여줌.
    final imagePath = kEmojiAssetMap[imoKey] ?? kEmojiAssetMap['default']!;
    final isSelected = selectedEmotion == imoKey;

    return GestureDetector(
      onTap: () => onEmojiTap(imoKey),
      child: isSelected
          ? Image.asset(imagePath, height: 80.h, width: 80.w, fit: BoxFit.cover)
          : ColorFiltered(
              colorFilter: const ColorFilter.matrix(<double>[
                0.2126, 0.7152, 0.0722, 0, 0, // R
                0.2126, 0.7152, 0.0722, 0, 0, // G
                0.2126, 0.7152, 0.0722, 0, 0, // B
                0, 0, 0, 1, 0, // A
              ]),
              child: Image.asset(imagePath,
                  height: 60.h, width: 60.w, fit: BoxFit.cover),
            ),
    );
  }
}<|MERGE_RESOLUTION|>--- conflicted
+++ resolved
@@ -27,7 +27,6 @@
 final homeDialogueProvider = FutureProvider<String>((ref) async {
   final selectedEmotion = ref.watch(selectedEmotionProvider);
 
-<<<<<<< HEAD
 // 🤩 RIN: userViewModelProvider를 통해 현재 사용자 프로필 정보를 가져옵니다.
   final userProfile = ref.watch(userViewModelProvider).userProfile;
   final personality = userProfile?.characterPersonality;
@@ -39,13 +38,7 @@
       )
       .dbValue;
   final userNickNm = userProfile?.userNickNm;
-=======
-  // URL에 쿼리 파라미터 추가
-  final url = selectedEmotion == null
-      ? Uri.parse('${ApiConfig.baseUrl}/dialogue/home')
-      : Uri.parse(
-          '${ApiConfig.baseUrl}/dialogue/home?emotion=$selectedEmotion');
->>>>>>> 07e3efa3
+
 
   // 🤩 RIN: 기본 URL에 쿼리 파라미터 추가 로직 분기함
   final uri = Uri.parse('${ApiConfig.baseUrl}/dialogue/home');
