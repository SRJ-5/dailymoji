--- conflicted
+++ resolved
@@ -28,7 +28,8 @@
   // URL에 쿼리 파라미터 추가
   final url = selectedEmotion == null
       ? Uri.parse('${ApiConfig.baseUrl}/dialogue/home')
-      : Uri.parse('${ApiConfig.baseUrl}/dialogue/home?emotion=$selectedEmotion');
+      : Uri.parse(
+          '${ApiConfig.baseUrl}/dialogue/home?emotion=$selectedEmotion');
 
   final response = await http.get(url);
 
@@ -169,11 +170,40 @@
                   ),
                 ),
                 // 감정 이모티콘들 (Stack + Positioned)
-                Positioned(bottom: 15.h, child: _Imoge(imoKey: "smile", selectedEmotion: selectedEmotion, onEmojiTap: onEmojiTap)),
-                Positioned(top: 94.h, right: 25.w, child: _Imoge(imoKey: "crying", selectedEmotion: selectedEmotion, onEmojiTap: onEmojiTap)),
-                Positioned(bottom: 110.h, left: 15.w, child: _Imoge(imoKey: "shocked", selectedEmotion: selectedEmotion, onEmojiTap: onEmojiTap)),
-                Positioned(bottom: 110.h, right: 15.w, child: _Imoge(imoKey: "sleeping", selectedEmotion: selectedEmotion, onEmojiTap: onEmojiTap)),
-                Positioned(top: 94.h, left: 25.w, child: _Imoge(imoKey: "angry", selectedEmotion: selectedEmotion, onEmojiTap: onEmojiTap)),
+                Positioned(
+                    bottom: 15.h,
+                    child: _Imoge(
+                        imoKey: "smile",
+                        selectedEmotion: selectedEmotion,
+                        onEmojiTap: onEmojiTap)),
+                Positioned(
+                    top: 94.h,
+                    right: 25.w,
+                    child: _Imoge(
+                        imoKey: "crying",
+                        selectedEmotion: selectedEmotion,
+                        onEmojiTap: onEmojiTap)),
+                Positioned(
+                    bottom: 110.h,
+                    left: 15.w,
+                    child: _Imoge(
+                        imoKey: "shocked",
+                        selectedEmotion: selectedEmotion,
+                        onEmojiTap: onEmojiTap)),
+                Positioned(
+                    bottom: 110.h,
+                    right: 15.w,
+                    child: _Imoge(
+                        imoKey: "sleeping",
+                        selectedEmotion: selectedEmotion,
+                        onEmojiTap: onEmojiTap)),
+                Positioned(
+                    top: 94.h,
+                    left: 25.w,
+                    child: _Imoge(
+                        imoKey: "angry",
+                        selectedEmotion: selectedEmotion,
+                        onEmojiTap: onEmojiTap)),
               ],
             ),
           ),
@@ -181,11 +211,7 @@
       ),
 
       bottomSheet: GestureDetector(
-<<<<<<< HEAD
-        onTap: () => context.go('/chat', extra: selectedEmotion),
-=======
         onTap: () => context.go('/home/chat', extra: selectedEmotion),
->>>>>>> 8cbef31b
         child: Container(
           color: Color(0xFFFEFBF4),
           child: Container(
@@ -221,15 +247,18 @@
   final String? selectedEmotion;
   final void Function(String) onEmojiTap;
 
-  const _Imoge({required this.imoKey, required this.selectedEmotion, required this.onEmojiTap});
+  const _Imoge(
+      {required this.imoKey,
+      required this.selectedEmotion,
+      required this.onEmojiTap});
 
 // 으아아아아아아아!!! 이게 문제였음 하.. 경로다른거!!
   // String get imoAssetPath => "assets/images/emoticon/emo_3d_${imoKey}_02.png";
 
   @override
   Widget build(BuildContext context) {
-    // kEmojiAssetMap에서 이미지 경로를 가져옴. 만약 키가 없다면 기본 이미지(smile)를 보여줌.
-    final imagePath = kEmojiAssetMap[imoKey] ?? kEmojiAssetMap['smile']!;
+    // kEmojiAssetMap에서 이미지 경로를 가져옴. 만약 키가 없다면 기본 이미지(default)를 보여줌.
+    final imagePath = kEmojiAssetMap[imoKey] ?? kEmojiAssetMap['default']!;
     final isSelected = selectedEmotion == imoKey;
 
     return GestureDetector(
@@ -243,7 +272,8 @@
                 0.2126, 0.7152, 0.0722, 0, 0, // B
                 0, 0, 0, 1, 0, // A
               ]),
-              child: Image.asset(imagePath, height: 60.h, width: 60.w, fit: BoxFit.cover),
+              child: Image.asset(imagePath,
+                  height: 60.h, width: 60.w, fit: BoxFit.cover),
             ),
     );
   }
