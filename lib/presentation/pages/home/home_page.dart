--- conflicted
+++ resolved
@@ -3,10 +3,6 @@
 // 1. 선택된 이모지를 상태로 관리 (`selectedEmotion`)
 // 2. 채팅 입력창 클릭 시, 선택된 이모지 정보를 `/chat` 라우트로 전달
 
-<<<<<<< HEAD
-import 'dart:async';
-=======
->>>>>>> d5121db4
 import 'dart:convert';
 import 'package:dailymoji/core/config/api_config.dart';
 import 'package:dailymoji/core/constants/emoji_assets.dart';
@@ -21,7 +17,6 @@
 
 // 현재 선택된 이모지 상태를 관리하는 Provider
 final selectedEmotionProvider = StateProvider<String?>((ref) => null);
-<<<<<<< HEAD
 
 // 백엔드에서 대사를 비동기적으로 가져오는 Provider
 final homeDialogueProvider = FutureProvider<String>((ref) async {
@@ -43,8 +38,10 @@
     return "안녕!\n오늘 기분은 어때?";
   }
 });
-
-=======
+import 'package:http/http.dart' as http;
+
+// 현재 선택된 이모지 상태를 관리하는 Provider
+final selectedEmotionProvider = StateProvider<String?>((ref) => null);
 
 // 백엔드에서 대사를 비동기적으로 가져오는 Provider
 final homeDialogueProvider = FutureProvider<String>((ref) async {
@@ -67,7 +64,6 @@
   }
 });
 
->>>>>>> d5121db4
 class HomePage extends ConsumerStatefulWidget {
   const HomePage({super.key});
 
@@ -77,13 +73,8 @@
 
 class _HomePageState extends ConsumerState<HomePage> {
   String displayText = "";
-<<<<<<< HEAD
-  int _index = 0;
-  Timer? _timer;
-=======
   // int _index = 0;
   // Timer? _timer;
->>>>>>> d5121db4
   String? currentDialogue;
 
   void _startTyping(String newText) {
@@ -95,11 +86,7 @@
       // currentDialogue = newText;
     });
 
-<<<<<<< HEAD
-    // _timer = Timer.periodic(const Duration(milliseconds: 100), (timer) {
-=======
     // _timer = Timer.periodic(const Duration(milliseconds: 30), (timer) {
->>>>>>> d5121db4
     //   if (_index < (currentDialogue?.length ?? 0)) {
     //     setState(() {
     //       displayText += currentDialogue![_index];
@@ -119,8 +106,6 @@
     } else {
       selectedNotifier.state = emotionKey;
     }
-<<<<<<< HEAD
-=======
   }
 
   @override
@@ -129,7 +114,6 @@
     Future.microtask(() {
       ref.invalidate(homeDialogueProvider);
     });
->>>>>>> d5121db4
   }
 
   @override
@@ -141,11 +125,7 @@
   @override
   Widget build(BuildContext context) {
     final selectedEmotion = ref.watch(selectedEmotionProvider);
-<<<<<<< HEAD
-    final dialogueAsync = ref.watch(homeDialogueProvider);
-=======
     // final dialogueAsync = ref.watch(homeDialogueProvider);
->>>>>>> d5121db4
 
     // dialogueAsync의 상태가 변경될 때마다 타이핑 효과를 다시 시작
     ref.listen(homeDialogueProvider, (_, next) {
