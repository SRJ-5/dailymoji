--- conflicted
+++ resolved
@@ -17,7 +17,9 @@
 
 //(구분선추가) 날짜 비교를 위한 Helper 함수
 bool isSameDay(DateTime date1, DateTime date2) {
-  return date1.year == date2.year && date1.month == date2.month && date1.day == date2.day;
+  return date1.year == date2.year &&
+      date1.month == date2.month &&
+      date1.day == date2.day;
 }
 
 class ChatPage extends ConsumerStatefulWidget {
@@ -30,7 +32,8 @@
   ConsumerState<ChatPage> createState() => _ChatPageState();
 }
 
-class _ChatPageState extends ConsumerState<ChatPage> with SingleTickerProviderStateMixin {
+class _ChatPageState extends ConsumerState<ChatPage>
+    with SingleTickerProviderStateMixin {
   bool showEmojiBar = false;
   late String currentSelectedEmojiKey;
   final _messageInputController = TextEditingController();
@@ -53,23 +56,25 @@
 // 봇입력중일때 사용자입력못하게
     _messageInputController.addListener(_onInputChanged);
 
-<<<<<<< HEAD
 // emotionFromHome이 있으면 그 이모지로, 없으면 'default'로 초기 상태 설정
     currentSelectedEmojiKey = widget.emotionFromHome ?? 'default';
-=======
 // emotionFromHome이 있으면 그 이모지로, 없으면 'smile'로 초기 상태 설정
-    selectedEmojiAsset = kEmojiAssetMap[widget.emotionFromHome] ?? kEmojiAssetMap['smile']!;
->>>>>>> 8cbef31b
+    selectedEmojiAsset =
+        kEmojiAssetMap[widget.emotionFromHome] ?? kEmojiAssetMap['smile']!;
 
 // Rin: enterChatRoom방식: 홈에서 들어갈때 이 부분 충돌안나게 주의하기
     WidgetsBinding.instance.addPostFrameCallback((_) {
       final navData = widget.navigationData;
       if (navData != null && navData['from'] == 'solution_page') {
         final reason = navData['reason'] as String? ?? 'video_ended'; // 기본값 설정
-        ref.read(chatViewModelProvider.notifier).sendFollowUpMessageAfterSolution(reason: reason);
+        ref
+            .read(chatViewModelProvider.notifier)
+            .sendFollowUpMessageAfterSolution(reason: reason);
       } else {
         // 기존 로직: 홈에서 진입한 경우
-        ref.read(chatViewModelProvider.notifier).enterChatRoom(widget.emotionFromHome);
+        ref
+            .read(chatViewModelProvider.notifier)
+            .enterChatRoom(widget.emotionFromHome);
       }
     });
   }
@@ -142,7 +147,8 @@
     final messages = chatState.messages.reversed.toList();
 
     //  메시지 리스트가 변경될 때마다 스크롤을 맨 아래로 이동
-    ref.listen(chatViewModelProvider.select((state) => state.messages.length), (previous, next) {
+    ref.listen(chatViewModelProvider.select((state) => state.messages.length),
+        (previous, next) {
       if (next > (previous ?? 0) && !chatState.isLoading) {
         _scrollToBottom();
       }
@@ -160,14 +166,16 @@
           children: [
             CircleAvatar(
               radius: 16.r,
-              backgroundImage: (characterImageUrl != null && characterImageUrl.isNotEmpty)
-                  ? NetworkImage(characterImageUrl)
-                  : const AssetImage(AppImages.cadoFace) as ImageProvider,
+              backgroundImage:
+                  (characterImageUrl != null && characterImageUrl.isNotEmpty)
+                      ? NetworkImage(characterImageUrl)
+                      : const AssetImage(AppImages.cadoFace) as ImageProvider,
             ),
             SizedBox(width: 12.r),
             Text(
               characterName,
-              style: AppFontStyles.bodyBold14.copyWith(color: AppColors.grey900),
+              style:
+                  AppFontStyles.bodyBold14.copyWith(color: AppColors.grey900),
             ),
           ],
         ),
@@ -199,26 +207,29 @@
                               showDateSeparator = true;
                             } else {
                               // 현재 메시지와 시간상 이전 메시지의 날짜를 비교
-                              final prevMessageInTime = chatState.messages[reversedIndex - 1];
-                              if (!isSameDay(prevMessageInTime.createdAt, message.createdAt)) {
+                              final prevMessageInTime =
+                                  chatState.messages[reversedIndex - 1];
+                              if (!isSameDay(prevMessageInTime.createdAt,
+                                  message.createdAt)) {
                                 showDateSeparator = true;
                               }
                             }
 
-                            final messageWidget = _buildMessageWidget(message, key: ValueKey(message.tempId));
+                            final messageWidget = _buildMessageWidget(message,
+                                key: ValueKey(message.tempId));
 
                             // reverse: true일 때는 메시지 위젯이 먼저, 구분선이 나중에 와야
                             // 화면에서는 구분선 -> 메시지 순으로 올바르게 보인다!
                             if (showDateSeparator) {
                               return Column(
                                 children: [
-<<<<<<< HEAD
                                   _DateSeparator(
                                       date: message
                                           .createdAt), // 날짜 구분선이 나중에 나옴 (reverse 효과)
-=======
-                                  _DateSeparator(date: message.createdAt), // 날짜 구분선이 나중에 나옴 (reverse 효과)
->>>>>>> 8cbef31b
+                                  messageWidget, // 메시지가 먼저 나오고
+                                  _DateSeparator(
+                                      date: message
+                                          .createdAt), // 날짜 구분선이 나중에 나옴 (reverse 효과)
                                   messageWidget, // 메시지가 먼저 나오고
                                 ],
                               );
@@ -323,7 +334,8 @@
 
 // branching: 메시지 타입이 'image'이고 이미지 경로가 있으면 Image 위젯을, 아니면 Text 위젯을 표시
     if (message.type == MessageType.image && message.imageAssetPath != null) {
-      print("RIN: ✅ [ChatPage] Rendering image with path: ${message.imageAssetPath}");
+      print(
+          "RIN: ✅ [ChatPage] Rendering image with path: ${message.imageAssetPath}");
 
       // 동그랗게 만들기! (--> 그래야 하얀 박스안에 들어가지 않음)
       messageContent = ClipRRect(
@@ -352,15 +364,20 @@
         children: [
           Text(
             _formattedNow(message.createdAt),
-            style: AppFontStyles.bodyRegular12.copyWith(color: AppColors.grey900),
+            style:
+                AppFontStyles.bodyRegular12.copyWith(color: AppColors.grey900),
           ),
           SizedBox(width: 4.w),
           Container(
-            padding: message.type == MessageType.image ? EdgeInsets.zero : EdgeInsets.symmetric(horizontal: 16.w, vertical: 12.h),
+            padding: message.type == MessageType.image
+                ? EdgeInsets.zero
+                : EdgeInsets.symmetric(horizontal: 16.w, vertical: 12.h),
 
             constraints: BoxConstraints(maxWidth: 292.w), // 말풍선 가로 길이 최대
             decoration: BoxDecoration(
-              color: message.type == MessageType.image ? Colors.transparent : AppColors.green200,
+              color: message.type == MessageType.image
+                  ? Colors.transparent
+                  : AppColors.green200,
               borderRadius: BorderRadius.only(
                 topLeft: Radius.circular(12.r),
                 bottomRight: Radius.circular(12.r),
@@ -395,13 +412,15 @@
             ),
             child: Text(
               message.content,
-              style: AppFontStyles.bodyRegular14.copyWith(color: AppColors.grey900),
+              style: AppFontStyles.bodyRegular14
+                  .copyWith(color: AppColors.grey900),
             ),
           ),
           SizedBox(width: 4.w),
           Text(
             _formattedNow(message.createdAt),
-            style: AppFontStyles.bodyRegular12.copyWith(color: AppColors.grey900),
+            style:
+                AppFontStyles.bodyRegular12.copyWith(color: AppColors.grey900),
           ),
         ],
       ),
@@ -435,12 +454,17 @@
               final double buttonWidth = isPositiveAction ? 104.w : 128.w;
 
               final buttonStyle = ElevatedButton.styleFrom(
-                backgroundColor: isPositiveAction ? AppColors.yellow700 : AppColors.green50,
-                foregroundColor: isPositiveAction ? AppColors.grey50 : AppColors.grey900,
-                padding: EdgeInsets.symmetric(vertical: 9.5.h, horizontal: 16.w),
+                backgroundColor:
+                    isPositiveAction ? AppColors.yellow700 : AppColors.green50,
+                foregroundColor:
+                    isPositiveAction ? AppColors.grey50 : AppColors.grey900,
+                padding:
+                    EdgeInsets.symmetric(vertical: 9.5.h, horizontal: 16.w),
                 shape: RoundedRectangleBorder(
                   borderRadius: BorderRadius.circular(10.r),
-                  side: BorderSide(color: AppColors.grey200, width: isPositiveAction ? 0 : 1), // 테두리
+                  side: BorderSide(
+                      color: AppColors.grey200,
+                      width: isPositiveAction ? 0 : 1), // 테두리
                 ),
                 textStyle: AppFontStyles.bodyRegular14,
               );
@@ -455,7 +479,9 @@
                     style: buttonStyle,
                     onPressed: () {
                       // 각 답변에 맞는 action
-                      ref.read(chatViewModelProvider.notifier).respondToSolution(
+                      ref
+                          .read(chatViewModelProvider.notifier)
+                          .respondToSolution(
                             proposal['solution_id'] as String,
                             action,
                           );
@@ -575,7 +601,6 @@
                           currentSelectedEmojiKey = selectedEmotionKey;
                           showEmojiBar = false; // 이모지 바 닫기
                         });
-<<<<<<< HEAD
                         // // 선택된 이모지를 메시지로 전송
                         // ref
                         //     .read(chatViewModelProvider.notifier)
@@ -586,10 +611,10 @@
                         //   currentSelectedEmojiKey = 'default';
                         //   showEmojiBar = false;
                         // });
-=======
                         // 선택된 이모지를 메시지로 전송
-                        ref.read(chatViewModelProvider.notifier).sendEmojiAsMessage(selectedEmotionKey);
->>>>>>> 8cbef31b
+                        ref
+                            .read(chatViewModelProvider.notifier)
+                            .sendEmojiAsMessage(selectedEmotionKey);
 
                         _emojiCtrl.reverse(); // 애니메이션 역재생하여 닫기
                       },
@@ -601,7 +626,8 @@
                                 0.2126, 0.7152, 0.0722, 0, 0, //B
                                 0, 0, 0, 1, 0, //A
                               ])
-                            : const ColorFilter.mode(Colors.transparent, BlendMode.multiply),
+                            : const ColorFilter.mode(
+                                Colors.transparent, BlendMode.multiply),
                         child: Image.asset(
                           emojiAssets[index],
                           width: 34.w,
@@ -621,102 +647,11 @@
 
 // 봇 입력중일 때 사용자 입력 불가 설정
   Widget _buildInputField({required bool isBotTyping}) {
-<<<<<<< HEAD
     final bool isSendButtonEnabled = !isBotTyping &&
         (_messageInputController.text.trim().isNotEmpty ||
             currentSelectedEmojiKey != 'default');
-
-    return Container(
-      margin: EdgeInsets.only(bottom: 46.h),
-      decoration: BoxDecoration(
-        // // TODO: 봇이 입력중일때 채팅창 색 변화?
-        // color: isBotTyping ? AppColors.grey100 : Colors.white,
-        borderRadius: BorderRadius.circular(12.r),
-        border: Border.all(color: AppColors.grey200),
-      ),
-      child: Row(
-        crossAxisAlignment: CrossAxisAlignment.center,
-        children: [
-          Expanded(
-            child: TextField(
-              //입력 비활성화 로직
-              enabled: !isBotTyping,
-              controller: _messageInputController,
-              maxLength: 300, // 300자 제한
-              maxLines: 4,
-              minLines: 1,
-              decoration: InputDecoration(
-                counterText: "", // 글자 수 카운터 숨기기
-                hintText: isBotTyping
-                    ? ""
-                    : "무엇이든 입력하세요", // TODO: 입력 못하게 멘트를 넣어야하나..?
-                hintStyle: AppFontStyles.bodyMedium14
-                    .copyWith(color: AppColors.grey600),
-                fillColor: Colors.transparent, // 컨테이너 색상을 따르도록 투명화
-                filled: true,
-                contentPadding:
-                    EdgeInsets.symmetric(horizontal: 16.w, vertical: 12.h),
-                border: InputBorder.none,
-                // 비활성화 상태일 때 밑줄 제거
-                disabledBorder: InputBorder.none,
-              ),
-            ),
-          ),
-          // 봇 입력 중에는 이모지 선택 비활성화
-          AbsorbPointer(
-            absorbing: isBotTyping,
-            child: GestureDetector(
-              onTap: _toggleEmojiBar,
-              child: Container(
-                padding: EdgeInsets.symmetric(horizontal: 4.w, vertical: 8.h),
-                child: Image.asset(
-                  kEmojiAssetMap[currentSelectedEmojiKey]!,
-                  width: 24.w,
-                  height: 24.h,
-                ),
-              ),
-            ),
-          ),
-          GestureDetector(
-            // 봇 입력 중이거나 텍스트가 비어있으면 onTap을 null로 처리하여 비활성화
-            onTap: isSendButtonEnabled
-                ? () {
-                    final chatVm = ref.read(chatViewModelProvider.notifier);
-                    final text = _messageInputController.text.trim();
-                    // RIN ♥ 텍스트만, 이모지만, 텍스트+이모지 케이스 분리
-                    if (text.isNotEmpty &&
-                        currentSelectedEmojiKey != 'default') {
-                      // 케이스 3: 텍스트 + 이모지 같이 입력
-                      chatVm.sendTextAndEmojiAsMessages(
-                          text, currentSelectedEmojiKey);
-                    } else if (text.isNotEmpty) {
-                      // 케이스 1: 텍스트만 입력
-                      chatVm.sendMessage(text, null);
-                    } else if (currentSelectedEmojiKey != 'default') {
-                      // 케이스 2: 이모지만 입력
-                      // 디폴트 이미지면 아예 안보내지게!!
-                      chatVm.sendEmojiAsMessage(currentSelectedEmojiKey);
-                    }
-
-                    _messageInputController.clear();
-                    setState(() {
-                      currentSelectedEmojiKey =
-                          'default'; // 이모지 전송 후 디폴트로 다시 돌아오기
-                    });
-                  }
-                : null,
-            child: Container(
-              padding: EdgeInsets.all(8.r),
-              child: Image.asset(AppIcons.send,
-                  width: 24.w,
-                  height: 24.h,
-                  // 봇 입력 중이거나 텍스트가 비어있으면 아이콘 흐리게
-                  color: isSendButtonEnabled
-                      ? AppColors.grey600
-                      : AppColors.grey300),
-            ),
-=======
-    final bool isSendButtonEnabled = !isBotTyping && _messageInputController.text.trim().isNotEmpty;
+    final bool isSendButtonEnabled =
+        !isBotTyping && _messageInputController.text.trim().isNotEmpty;
 
     return KeyboardVisibilityBuilder(builder: (context, isKeboardVisible) {
       return Container(
@@ -748,11 +683,15 @@
                   textAlignVertical: TextAlignVertical.top,
                   decoration: InputDecoration(
                     counterText: "", // 글자 수 카운터 숨기기
-                    hintText: isBotTyping ? "" : "무엇이든 입력하세요", // TODO: 입력 못하게 멘트를 넣어야하나..?
-                    hintStyle: AppFontStyles.bodyRegular14.copyWith(color: AppColors.grey600),
+                    hintText: isBotTyping
+                        ? ""
+                        : "무엇이든 입력하세요", // TODO: 입력 못하게 멘트를 넣어야하나..?
+                    hintStyle: AppFontStyles.bodyRegular14
+                        .copyWith(color: AppColors.grey600),
                     fillColor: Colors.transparent, // 컨테이너 색상을 따르도록 투명화
                     filled: true,
-                    contentPadding: EdgeInsets.symmetric(horizontal: 16.w, vertical: 9.5.h),
+                    contentPadding:
+                        EdgeInsets.symmetric(horizontal: 16.w, vertical: 9.5.h),
                     border: InputBorder.none,
                     // 비활성화 상태일 때 밑줄 제거
                     disabledBorder: InputBorder.none,
@@ -765,9 +704,10 @@
                 child: GestureDetector(
                   onTap: _toggleEmojiBar,
                   child: Container(
-                    padding: EdgeInsets.symmetric(horizontal: 4.w, vertical: 8.h),
+                    padding:
+                        EdgeInsets.symmetric(horizontal: 4.w, vertical: 8.h),
                     child: Image.asset(
-                      selectedEmojiAsset,
+                      kEmojiAssetMap[currentSelectedEmojiKey]!,
                       width: 24.w,
                       height: 24.h,
                     ),
@@ -780,16 +720,31 @@
                     ? () {
                         final chatVm = ref.read(chatViewModelProvider.notifier);
                         final text = _messageInputController.text.trim();
-                        final selectedEmotionKey = kEmojiAssetMap.entries
-                            .firstWhere((entry) => entry.value == selectedEmojiAsset, orElse: () => kEmojiAssetMap.entries.first)
-                            .key;
-
-                        chatVm.sendMessage(text, selectedEmotionKey);
+                        // RIN ♥ 텍스트만, 이모지만, 텍스트+이모지 케이스 분리
+                        if (text.isNotEmpty &&
+                            currentSelectedEmojiKey != 'default') {
+                          // 케이스 3: 텍스트 + 이모지 같이 입력
+                          chatVm.sendTextAndEmojiAsMessages(
+                              text, currentSelectedEmojiKey);
+                        } else if (text.isNotEmpty) {
+                          // 케이스 1: 텍스트만 입력
+                          chatVm.sendMessage(text, null);
+                        } else if (currentSelectedEmojiKey != 'default') {
+                          // 케이스 2: 이모지만 입력
+                          // 디폴트 이미지면 아예 안보내지게!!
+                          chatVm.sendEmojiAsMessage(currentSelectedEmojiKey);
+                        }
+
                         _messageInputController.clear();
+                        setState(() {
+                          currentSelectedEmojiKey =
+                              'default'; // 이모지 전송 후 디폴트로 다시 돌아오기
+                        });
                       }
                     : null,
                 child: Container(
-                  padding: EdgeInsets.symmetric(horizontal: 12.h, vertical: 13.33.h),
+                  padding:
+                      EdgeInsets.symmetric(horizontal: 12.h, vertical: 13.33.h),
                   width: 40.67.w,
                   height: 40.h,
                   child: SvgPicture.asset(
@@ -802,7 +757,6 @@
                 ),
               ),
             ],
->>>>>>> 8cbef31b
           ),
         ),
       );
@@ -833,7 +787,9 @@
               )
             ],
           ),
-          child: Text(DateFormat('yyyy년 MM월 dd일').format(date), style: AppFontStyles.bodyRegular12.copyWith(color: AppColors.grey900)),
+          child: Text(DateFormat('yyyy년 MM월 dd일').format(date),
+              style: AppFontStyles.bodyRegular12
+                  .copyWith(color: AppColors.grey900)),
         ),
       ),
     );
