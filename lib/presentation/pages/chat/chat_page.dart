import 'package:dailymoji/core/constants/app_text_strings.dart';
import 'package:dailymoji/core/routers/router.dart';
import 'package:dailymoji/core/styles/colors.dart';
import 'package:dailymoji/core/styles/fonts.dart';
import 'package:dailymoji/core/styles/icons.dart';
import 'package:dailymoji/core/styles/images.dart';
import 'package:dailymoji/domain/entities/message.dart';
import 'package:dailymoji/domain/enums/emoji_asset.dart';
import 'package:dailymoji/domain/enums/enum_data.dart';
import 'package:dailymoji/presentation/pages/chat/chat_view_model.dart';
import 'package:dailymoji/presentation/pages/chat/widgets/triangle_painter.dart';
import 'package:dailymoji/presentation/pages/onboarding/view_model/user_view_model.dart';
import 'package:dailymoji/presentation/widgets/app_text.dart';
import 'package:flutter/material.dart';
import 'package:flutter_keyboard_visibility/flutter_keyboard_visibility.dart';
import 'package:flutter_riverpod/flutter_riverpod.dart';
import 'package:flutter_screenutil/flutter_screenutil.dart';
import 'package:flutter_svg/svg.dart';
import 'package:intl/intl.dart';

//(구분선추가) 날짜 비교를 위한 Helper 함수
bool isSameDay(DateTime date1, DateTime date2) {
  return date1.year == date2.year && date1.month == date2.month && date1.day == date2.day;
}

class ChatPage extends ConsumerStatefulWidget {
  final String? emotionFromHome;
  final Map<String, dynamic>? navigationData;
  final DateTime? targetDate;

<<<<<<< HEAD
  const ChatPage(
      {super.key, this.emotionFromHome, this.navigationData, this.targetDate});
=======
  const ChatPage({super.key, this.emotionFromHome, this.navigationData, this.targetDate});
>>>>>>> c20af274

  @override
  ConsumerState<ChatPage> createState() => _ChatPageState();
}

class _ChatPageState extends ConsumerState<ChatPage> with RouteAware, SingleTickerProviderStateMixin {
  bool showEmojiBar = false;
  late String currentSelectedEmojiKey;
  final _messageInputController = TextEditingController();
  final ScrollController _scrollController = ScrollController();
  RouteObserver<ModalRoute<void>>? _routeObserver;
  final GlobalKey _inputFieldKey = GlobalKey();
  double _inputFieldHeight = 64.h; // 기본 높이
  bool _wasKeyboardVisible = false; // 이전 키보드 상태 추적
  late AnimationController _emojiCtrl; // 이모지 바 애니메이션 컨트롤러
  bool _isInitialLoad = true; // 초기 로딩 상태 추적

  // RouteObserver를 didChangeDependencies에서 지역 변수로 가져오도록 변경
  @override
  void didChangeDependencies() {
    super.didChangeDependencies();
    _routeObserver = ref.read(routeObserverProvider);
    _routeObserver?.subscribe(this, ModalRoute.of(context)! as PageRoute);
  }

// 텍스트 입력 시 UI 업데이트 (전송 버튼 활성화 등)
  void _onInputChanged() {
    setState(() {
      // 텍스트 변경 시 즉시 UI 업데이트 (전송 버튼 활성화 상태)
    });
    _updateInputFieldHeight();
  }

  // 입력 필드의 높이를 측정하여 이모지바 위치 업데이트
  void _updateInputFieldHeight() {
    WidgetsBinding.instance.addPostFrameCallback((_) {
<<<<<<< HEAD
      final RenderBox? renderBox =
          _inputFieldKey.currentContext?.findRenderObject() as RenderBox?;
=======
      final RenderBox? renderBox = _inputFieldKey.currentContext?.findRenderObject() as RenderBox?;
>>>>>>> c20af274
      if (renderBox != null) {
        final newHeight = renderBox.size.height;
        if (_inputFieldHeight != newHeight) {
          setState(() {
            _inputFieldHeight = newHeight;
          });
        }
      }
    });
  }

  // 무한 스크롤 리스너
  void _scrollListener() {
    if (_scrollController.hasClients) {
      final chatState = ref.read(chatViewModelProvider);

      // 맨 위로 스크롤했을 때 (minScrollExtent에 가까워졌을 때)
      // 그리고 현재 로딩 중이 아니고, 더 불러올 메시지가 있을 때만 실행
      if (_scrollController.position.pixels <= _scrollController.position.minScrollExtent + 200 &&
          !chatState.isLoadingMore &&
          chatState.hasMore &&
          !chatState.isLoading) {
        // 추가 메시지 로드
        ref.read(chatViewModelProvider.notifier).loadMoreMessages();
      }
    }
  }

  @override
  void initState() {
    super.initState();

// 이모지 바 애니메이션 컨트롤러 초기화
    _emojiCtrl = AnimationController(
      vsync: this,
      duration: const Duration(milliseconds: 600),
    );

// 봇입력중일때 사용자입력못하게
    _messageInputController.addListener(_onInputChanged);

// 무한 스크롤 리스너 추가
    _scrollController.addListener(_scrollListener);

// emotionFromHome이 있으면 그 이모지로, 없으면 'default'로 초기 상태 설정
    currentSelectedEmojiKey = widget.emotionFromHome ?? 'default';

// Rin: enterChatRoom방식: 홈에서 들어갈때 이 부분 충돌안나게 주의하기
    WidgetsBinding.instance.addPostFrameCallback((_) {
      // RIN: SolutionPage에서 보낸 navigationData, 홈에서 보낸 emotionFromHome, 리포트에서 보낸 targetDate 등
      // RIN: 모든 진입 케이스의 데이터를 ViewModel의 단일 진입점인 enterChatRoom 메서드로 전달하기!

      ref.read(chatViewModelProvider.notifier).enterChatRoom(
            emotionFromHome: widget.emotionFromHome,
            specificDate: widget.targetDate,
            // navigationData: widget.navigationData,
          );
    });
  }

  @override
  void dispose() {
    _routeObserver?.unsubscribe(this);

    _emojiCtrl.dispose();
    _messageInputController.removeListener(_onInputChanged);
    _scrollController.removeListener(_scrollListener);
    _messageInputController.dispose();
    _scrollController.dispose();
    super.dispose();
  }

  @override
  void didPopNext() {
    Future.microtask(() {
      // Check if there's a result from the solution page
      final result = ref.read(solutionResultProvider);

      if (result != null) {
        debugPrint("RIN: didPopNext processing result: $result");

        // Process the result using the ViewModel
        ref.read(chatViewModelProvider.notifier).processSolutionResult(result);

        // IMPORTANT: Consume the result so it's not processed again
        ref.read(solutionResultProvider.notifier).state = null;
      }
    });
  }

  void _scrollToBottom() {
    if (_scrollController.hasClients) {
      // 위젯 렌더링이 완료된 직후에 스크롤해야 정확한 맨 아래 위치로 갈 수 있음
      WidgetsBinding.instance.addPostFrameCallback((_) {
        if (_scrollController.hasClients) {
          _scrollController.animateTo(
            _scrollController.position.maxScrollExtent,
            duration: const Duration(milliseconds: 300),
            curve: Curves.easeOut,
          );
        }
      });
    }
  }

  // 초기 진입 시 여러 번 재시도하며 스크롤 (렌더링 지연 대응)
  void _scrollToBottomWithRetry(int attemptCount, [double? previousMaxExtent]) {
    if (!mounted || attemptCount > 5) return; // 최대 5번 시도

    if (_scrollController.hasClients) {
      final maxExtent = _scrollController.position.maxScrollExtent;

      // 이전과 같은 위치면 더 이상 렌더링되지 않는 것이므로 중단
      if (previousMaxExtent != null && (maxExtent - previousMaxExtent).abs() < 1.0) {
        return;
      }

      _scrollController.jumpTo(maxExtent);

      // 50ms 후 다시 시도 (렌더링이 추가로 발생할 수 있음)
      Future.delayed(const Duration(milliseconds: 50), () {
        if (mounted) {
          _scrollToBottomWithRetry(attemptCount + 1, maxExtent);
        }
      });
    } else {
      // ScrollController가 아직 준비되지 않았다면 조금 기다렸다가 재시도
      Future.delayed(const Duration(milliseconds: 50), () {
        if (mounted) {
          _scrollToBottomWithRetry(attemptCount + 1, previousMaxExtent);
        }
      });
    }
  }

  void _toggleEmojiBar() {
    setState(() {
      showEmojiBar = !showEmojiBar;
      if (showEmojiBar) {
        _emojiCtrl.forward(from: 0.0); // 애니메이션 시작
      } else {
        _emojiCtrl.reverse(); // 애니메이션 역재생
      }
    });
  }

  String _formattedNow(DateTime date) {
    return DateFormat("HH:mm").format(date);
  }

  @override
  Widget build(BuildContext context) {
<<<<<<< HEAD
    final seletedCharacterNum =
        ref.read(userViewModelProvider).userProfile!.characterNum;
    // RIN ♥ : 홈에서 온 이모지 처리가 끝나면 디폴트 이미지로 돌려놓기
    ref.listen(chatViewModelProvider.select((value) => value.clearPendingEmoji),
        (previous, next) {
=======
    final seletedCharacterNum = ref.read(userViewModelProvider).userProfile!.characterNum;
    // RIN ♥ : 홈에서 온 이모지 처리가 끝나면 디폴트 이미지로 돌려놓기
    ref.listen(chatViewModelProvider.select((value) => value.clearPendingEmoji), (previous, next) {
>>>>>>> c20af274
      if (next == true) {
        setState(() {
          currentSelectedEmojiKey = 'default';
        });
        ref.read(chatViewModelProvider.notifier).consumeClearPendingEmojiSignal();
      }
    });

    // 초기 로딩 완료 시 스크롤을 맨 아래로 이동
<<<<<<< HEAD
    ref.listen(chatViewModelProvider.select((value) => value.isLoading),
        (previous, next) {
=======
    ref.listen(chatViewModelProvider.select((value) => value.isLoading), (previous, next) {
>>>>>>> c20af274
      if (previous == true && next == false && _isInitialLoad) {
        _isInitialLoad = false;
        // 여러 프레임에 걸쳐 여러 번 시도하여 확실하게 스크롤
        WidgetsBinding.instance.addPostFrameCallback((_) {
          _scrollToBottomWithRetry(0);
        });
      }
    });

    final chatState = ref.watch(chatViewModelProvider);
    // 캐릭터 이름 연동
    final userState = ref.watch(userViewModelProvider);
    final characterName = userState.userProfile?.characterNm ?? "모지";
    final characterImageUrl = userState.userProfile?.aiCharacter; // 캐릭터 프사

    // 봇이 입력중일 때 사용자가 입력 못하게
    final isBotTyping = chatState.isTyping;

    final messages = chatState.messages;
    // 전체 대화 목록에서 가장 마지막 메시지의 ID를 가져옵니다.
    final veryLastMessageId = messages.isNotEmpty ? messages.last.id : null;

    //  메시지 리스트가 변경될 때마다 스크롤을 맨 아래로 이동 (무한 스크롤 로딩 중이 아닐 때만)
<<<<<<< HEAD
    ref.listen(chatViewModelProvider.select((state) => state.messages.length),
        (previous, next) {
      if (next > (previous ?? 0) &&
          !chatState.isLoading &&
          !chatState.isLoadingMore) {
=======
    ref.listen(chatViewModelProvider.select((state) => state.messages.length), (previous, next) {
      if (next > (previous ?? 0) && !chatState.isLoading && !chatState.isLoadingMore) {
>>>>>>> c20af274
        _scrollToBottom();
      }
    });

    return GestureDetector(
      // 키보드가 올라와 있을 때 바깥 영역 터치 시 키보드 내리기 / 이모지 바 닫기
      onTap: () {
        FocusScope.of(context).unfocus();
        if (showEmojiBar) {
          setState(() => showEmojiBar = false);
        }
      },
      behavior: HitTestBehavior.translucent,
      child: Scaffold(
        backgroundColor: AppColors.yellow50,
        appBar: AppBar(
          scrolledUnderElevation: 0,
          automaticallyImplyLeading: true, // backbutton
          backgroundColor: AppColors.yellow50,
          title: Row(
            mainAxisAlignment: MainAxisAlignment.center,
            mainAxisSize: MainAxisSize.min, // 중앙 정렬을 위해 추가

            children: [
              CircleAvatar(
                radius: 16.r,
                backgroundImage: (characterImageUrl != null && characterImageUrl.isNotEmpty)
                    ? NetworkImage(characterImageUrl)
<<<<<<< HEAD
                    : AssetImage(
                            AppImages.characterListFace[seletedCharacterNum!])
                        as ImageProvider,
=======
                    : AssetImage(AppImages.characterListFace[seletedCharacterNum!]) as ImageProvider,
>>>>>>> c20af274
              ),
              SizedBox(width: 12.r),
              AppText(
                characterName,
<<<<<<< HEAD
                style:
                    AppFontStyles.bodyBold14.copyWith(color: AppColors.grey900),
=======
                style: AppFontStyles.bodyBold14.copyWith(color: AppColors.grey900),
>>>>>>> c20af274
              ),
            ],
          ),
          centerTitle: true,
        ),
        body: Stack(
          clipBehavior: Clip.none,
          children: [
            Padding(
              padding: EdgeInsetsGeometry.symmetric(horizontal: 12.w),
              child: Column(
                children: [
                  Expanded(
                    child: chatState.isLoading
                        ? const Center(child: CircularProgressIndicator())
                        : ListView.builder(
                            controller: _scrollController,
<<<<<<< HEAD
                            itemCount: messages.length +
                                (chatState.isLoadingMore ? 1 : 0),
=======
                            itemCount: messages.length + (chatState.isLoadingMore ? 1 : 0),
>>>>>>> c20af274
                            itemBuilder: (context, index) {
                              // 로딩 인디케이터 표시 (맨 위에 표시됨)
                              if (chatState.isLoadingMore && index == 0) {
                                return Container(
                                  padding: EdgeInsets.all(16.h),
                                  child: const Center(
                                    child: SizedBox(
                                      width: 20,
                                      height: 20,
<<<<<<< HEAD
                                      child: CircularProgressIndicator(
                                          strokeWidth: 2),
=======
                                      child: CircularProgressIndicator(strokeWidth: 2),
>>>>>>> c20af274
                                    ),
                                  ),
                                );
                              }

                              // 로딩 인디케이터가 있을 때는 인덱스를 1 감소
<<<<<<< HEAD
                              final messageIndex =
                                  chatState.isLoadingMore ? index - 1 : index;
=======
                              final messageIndex = chatState.isLoadingMore ? index - 1 : index;
                              if (messageIndex < 0) {
                                return const SizedBox.shrink(); // 로딩 인디케이터만 있을 경우 방지
                              }

>>>>>>> c20af274
                              final message = messages[messageIndex];

                              // --- 날짜 구분선 표시 로직 ---
                              bool showDateSeparator = false;

                              // 첫 번째 메시지(시간상 가장 오래된 메시지)일 경우
                              if (messageIndex == 0) {
                                showDateSeparator = true;
                              } else {
                                // 현재 메시지와 바로 이전 메시지의 날짜를 비교
                                final prevMessage = messages[messageIndex - 1];
<<<<<<< HEAD
                                if (!isSameDay(
                                    prevMessage.createdAt, message.createdAt)) {
=======
                                if (!isSameDay(prevMessage.createdAt, message.createdAt)) {
>>>>>>> c20af274
                                  showDateSeparator = true;
                                }
                              }

<<<<<<< HEAD
                              final bool isLastProposal = !isArchivedView &&
                                  (message.id == veryLastMessageId);
=======
                              final bool isLastProposal = !chatState.isArchivedView && (message.id == veryLastMessageId);
>>>>>>> c20af274

                              final messageWidget = _buildMessageWidget(
                                message,
                                key: ValueKey(message.tempId),
                                isLastMessage: !chatState.isArchivedView && (message.id == veryLastMessageId),
                              );

                              // 날짜 구분선이 메시지 위에 표시됨
                              if (showDateSeparator) {
                                return Column(
                                  children: [
                                    _DateSeparator(date: message.createdAt),
                                    messageWidget,
                                  ],
                                );
                              }
                              return messageWidget;
                            },
                          ),
                  ),
                  if (widget.targetDate == null) _buildInputField(isBotTyping: isBotTyping),
                ],
              ),
            ),
            if (showEmojiBar)
              KeyboardVisibilityBuilder(builder: (context, isKeyboardVisible) {
                // 키보드가 새로 올라왔을 때 감지 (false → true)
                if (!_wasKeyboardVisible && isKeyboardVisible && showEmojiBar) {
                  // 키보드 애니메이션이 완료될 때까지 대기 후 재조정
                  WidgetsBinding.instance.addPostFrameCallback((_) {
                    Future.delayed(const Duration(milliseconds: 100), () {
                      if (mounted && showEmojiBar) {
                        setState(() {
                          // 이모지바 위치 재조정
                          _updateInputFieldHeight();
                        });
                      }
                    });
                  });
                }
                _wasKeyboardVisible = isKeyboardVisible;

                return Positioned(
                  left: 0,
                  right: 0,
<<<<<<< HEAD
                  bottom: (isKeyboardVisible
                          ? MediaQuery.of(context).viewInsets.bottom
                          : 34.h) +
                      _inputFieldHeight,
=======
                  bottom: (isKeyboardVisible ? MediaQuery.of(context).viewInsets.bottom : 34.h) + _inputFieldHeight,
>>>>>>> c20af274
                  child: _buildEmojiSelector(),
                );
              }),
          ],
        ),
      ),
    );
  }

  //  --- 메시지 종류에 따라 위젯을 분기하는 Helper 함수 ---
  Widget _buildMessageWidget(Message message, {required Key key, required bool isLastMessage}) {
    if (message.sender == Sender.user) {
      return _userMessage(message, key: key);
    } else {
      switch (message.type) {
        case MessageType.analysis:
          return _analysisMessage(message, key: key);
        case MessageType.solutionProposal:
          return _solutionProposalCardMessage(message, key: key, isLastMessage: isLastMessage);
        case MessageType.solutionFeedback:
          return _solutionFeedbackMessage(message, key: key);
        case MessageType.system:
          return _systemMessage(message, key: key);
        default:
          return _botMessage(message, key: key);
      }
    }
  }

  Widget _solutionFeedbackMessage(Message message, {required Key key}) {
    if (message.proposal == null) {
      // proposal 데이터가 null인 경우에 대한 방어 코드
      return message.content.isNotEmpty
          // 만약 텍스트 내용이 있다면 일반 봇 메시지로 표시하고, 없다면 아무것도 표시하지 않음
          ? _botMessage(message, key: key)
          : const SizedBox.shrink();
    }

    final proposal = message.proposal!;
    // final solutionId = proposal['solution_id'] as String;
    // final sessionId = proposal['session_id'] as String?;
    // final solutionType = proposal['solution_type'] as String;

    return Column(
      key: key,
      crossAxisAlignment: CrossAxisAlignment.start,
      children: [
        _botMessage(message, key: ValueKey('${message.tempId}_text')),
        SizedBox(height: 8.h),
        _FeedbackButtons(message: message),
      ],
    );
  }

//         Padding(
//           padding: EdgeInsets.only(left: 8.w),
//           child: Row(
//             mainAxisAlignment: MainAxisAlignment.start,
//             children: [
//               ElevatedButton.icon(
//                 icon: const Text('👍'),
//                 label: const AppText(AppTextStrings.solutionHelpful),
//                 style: ElevatedButton.styleFrom(
//                   backgroundColor: AppColors.green50,
//                   foregroundColor: AppColors.grey900,
//                   padding:
//                       EdgeInsets.symmetric(vertical: 9.5.h, horizontal: 16.w),
//                   shape: RoundedRectangleBorder(
//                     borderRadius: BorderRadius.circular(10.r),
//                     side: const BorderSide(color: AppColors.grey200, width: 1),
//                   ),
//                 ),
//                 onPressed: () {
//                   ref
//                       .read(chatViewModelProvider.notifier)
//                       .respondToSolutionFeedback(
//                         solutionId: solutionId,
//                         sessionId: sessionId,
//                         solutionType: solutionType,
//                         feedback: 'helpful',
//                         messageIdToRemove: message.id!,
//                       );
//                 },
//               ),
//               SizedBox(width: 12.w),
//               ElevatedButton.icon(
//                 icon: const Text('👎'),
//                 label: const AppText(AppTextStrings.solutionNotHelpful),
//                 style: ElevatedButton.styleFrom(
//                   backgroundColor: AppColors.green50,
//                   foregroundColor: AppColors.grey900,
//                   padding:
//                       EdgeInsets.symmetric(vertical: 9.5.h, horizontal: 16.w),
//                   shape: RoundedRectangleBorder(
//                     borderRadius: BorderRadius.circular(10.r),
//                     side: const BorderSide(color: AppColors.grey200, width: 1),
//                   ),
//                 ),
//                 onPressed: () {
//                   ref
//                       .read(chatViewModelProvider.notifier)
//                       .respondToSolutionFeedback(
//                         solutionId: solutionId,
//                         sessionId: sessionId,
//                         solutionType: solutionType,
//                         feedback: 'not_helpful',
//                         messageIdToRemove: message.id!,
//                       );
//                 },
//               ),
//             ],
//           ),
//         )
//       ],
//     );
  // }

  // --- 시스템 메시지 위젯 ---
  Widget _systemMessage(Message message, {required Key key}) {
    return Padding(
      key: key,
      padding: EdgeInsets.symmetric(vertical: 8.h),
      child: Center(
        child: Container(
          padding: EdgeInsets.symmetric(horizontal: 12.w, vertical: 4.h),
          decoration: BoxDecoration(
            color: AppColors.white, // 하얀 네모 박스
            borderRadius: BorderRadius.circular(20.r), // 라운드 처리
            boxShadow: [
              BoxShadow(
                color: AppColors.black.withValues(alpha: 0.05),
                blurRadius: 4,
                offset: const Offset(0, 2),
              )
            ],
          ),
          child: AppText(
            message.content,
            style: TextStyle(fontSize: 12.sp, color: Colors.black54),
          ),
        ),
      ),
    );
  }

// 분석 중 메시지를 표시하기 위한 위젯
  Widget _analysisMessage(Message message, {required Key key}) {
    return Padding(
      key: key,
      padding: EdgeInsets.symmetric(vertical: 8.h),
      child: Center(
        child: Container(
          padding: EdgeInsets.symmetric(horizontal: 12.w, vertical: 6.h),
          decoration: BoxDecoration(
            color: Colors.grey.shade200,
            borderRadius: BorderRadius.circular(12.r),
          ),
          child: AppText(
            message.content,
            style: TextStyle(
              fontSize: 12.sp,
              color: Colors.grey.shade600,
              fontStyle: FontStyle.italic,
            ),
          ),
        ),
      ),
    );
  }

  Widget _userMessage(Message message, {required Key key}) {
    // 메시지 타입에 따라 다른 내용을 표시할 위젯 변수
    Widget messageContent;

// branching: 메시지 타입이 'image'이고 이미지 경로가 있으면 Image 위젯을, 아니면 Text 위젯을 표시
    if (message.type == MessageType.image && message.imageAssetPath != null) {
<<<<<<< HEAD
      // print(
      //     "RIN: ✅ [ChatPage] Rendering image with path: ${message.imageAssetPath}");

=======
>>>>>>> c20af274
      // 동그랗게 만들기! (--> 그래야 하얀 박스안에 들어가지 않음)
      messageContent = ClipRRect(
        borderRadius: BorderRadius.circular(50.r),
        child: Image.asset(
          message.imageAssetPath!,
          width: 80.w,
          height: 80.w,
          fit: BoxFit.cover,
        ),
      );
    } else {
      // 텍스트 메시지
      messageContent = AppText(
        message.content,
        style: AppFontStyles.bodyRegular14.copyWith(color: AppColors.grey900),
      );
    }

    return Padding(
      key: key,
      padding: EdgeInsets.symmetric(vertical: 6.h),
      child: Row(
        mainAxisAlignment: MainAxisAlignment.end,
        crossAxisAlignment: CrossAxisAlignment.end,
        children: [
          AppText(
            _formattedNow(message.createdAt),
<<<<<<< HEAD
            style:
                AppFontStyles.bodyRegular14.copyWith(color: AppColors.grey900),
          ),
          SizedBox(width: 4.w),
          Container(
            padding: message.type == MessageType.image
                ? EdgeInsets.zero
                : EdgeInsets.symmetric(horizontal: 16.w, vertical: 12.h),
=======
            style: AppFontStyles.bodyRegular14.copyWith(color: AppColors.grey900),
          ),
          SizedBox(width: 4.w),
          Container(
            padding: message.type == MessageType.image ? EdgeInsets.zero : EdgeInsets.symmetric(horizontal: 16.w, vertical: 12.h),
>>>>>>> c20af274

            constraints: BoxConstraints(maxWidth: 292.w), // 말풍선 가로 길이 최대
            decoration: BoxDecoration(
              color: message.type == MessageType.image ? Colors.transparent : AppColors.green200,
              borderRadius: BorderRadius.only(
                topLeft: Radius.circular(12.r),
                bottomRight: Radius.circular(12.r),
                bottomLeft: Radius.circular(12.r),
              ),
            ),
            child: Container(child: messageContent), //위에서 만든 위젯을 여기에 배치
          ),
        ],
      ),
    );
  }

  Widget _botMessage(Message message, {required Key key}) {
    return Padding(
      key: key,
      padding: EdgeInsets.symmetric(vertical: 6.h),
      child: Row(
        mainAxisAlignment: MainAxisAlignment.start,
        crossAxisAlignment: CrossAxisAlignment.end,
        children: [
          Container(
            padding: EdgeInsets.symmetric(horizontal: 16.w, vertical: 12.h),
            constraints: BoxConstraints(maxWidth: 292.w),
            decoration: BoxDecoration(
              color: AppColors.yellow200,
              borderRadius: BorderRadius.only(
                topRight: Radius.circular(12.r),
                bottomRight: Radius.circular(12.r),
                bottomLeft: Radius.circular(12.r),
              ),
            ),
            child: AppText(
              message.content.replaceAll(r'\n', '\n'),
              style: AppFontStyles.bodyRegular14.copyWith(color: AppColors.grey900),
            ),
          ),
          SizedBox(width: 4.w),
          AppText(
            _formattedNow(message.createdAt),
<<<<<<< HEAD
            style:
                AppFontStyles.bodyRegular14.copyWith(color: AppColors.grey900),
          ),
        ],
      ),
    );
  }

  Widget _solutionProposalMessage(Message message,
      {required Key key, required bool isLastProposal}) {
    final proposal = message.proposal!;
    final options = (proposal['options'] as List).cast<Map<String, dynamic>>();
    // debugPrint("RIN: Rendering solution proposal text: ${message.content}");

// 과거의 솔루션이면 다시보기로!
    if (!isLastProposal) {
      return Column(
        key: key,
        crossAxisAlignment: CrossAxisAlignment.start,
        children: [
          _botMessage(message, key: ValueKey('${message.tempId}_text')),
          SizedBox(height: 8.h),
          Padding(
            padding: EdgeInsets.only(left: 8.w),
            child: ElevatedButton(
              style: ElevatedButton.styleFrom(
                backgroundColor: AppColors.green50,
                foregroundColor: AppColors.grey900,
                padding:
                    EdgeInsets.symmetric(vertical: 9.5.h, horizontal: 16.w),
                shape: RoundedRectangleBorder(
                  borderRadius: BorderRadius.circular(10.r),
                  side: BorderSide(color: AppColors.grey200, width: 1),
                ),
                textStyle: AppFontStyles.bodyRegular14,
              ),
              onPressed: () {
                ref.read(chatViewModelProvider.notifier).respondToSolution(
                      message.proposal!,
                      'accept_solution',
                      isReview: true, // 다시보기 모드임을 알림
                    );
              },
              child: AppText("솔루션 다시 볼래!"),
            ),
          ),
        ],
      );
    }

    // 상황 결정 버튼 UI 전체 수정
    return Column(
      key: key,
      crossAxisAlignment: CrossAxisAlignment.start,
      children: [
        _botMessage(message, key: ValueKey('${message.tempId}_text')),
        SizedBox(height: 12.h),
        Padding(
          padding: EdgeInsets.only(left: 8.w),
          child: Row(
            mainAxisAlignment: MainAxisAlignment.start,
            children: options.asMap().entries.map((entry) {
              final int index = entry.key;
              final Map<String, dynamic> option = entry.value;
              final String action = option['action'] as String;
              final String label = option['label'] as String;

              // 좋아요, 싫어요 버튼 스타일 다르게
              final bool isPositiveAction =
                  action == 'accept_solution' || action == 'safety_crisis';
              final double buttonWidth = isPositiveAction ? 104.w : 128.w;

              final buttonStyle = ElevatedButton.styleFrom(
                backgroundColor:
                    isPositiveAction ? AppColors.yellow700 : AppColors.green50,
                foregroundColor:
                    isPositiveAction ? AppColors.grey50 : AppColors.grey900,
                padding:
                    EdgeInsets.symmetric(vertical: 9.5.h, horizontal: 16.w),
                shape: RoundedRectangleBorder(
                  borderRadius: BorderRadius.circular(10.r),
                  side: BorderSide(
                      color: AppColors.grey200,
                      width: isPositiveAction ? 0 : 1), // 테두리
                ),
                textStyle: AppFontStyles.bodyRegular14,
              );

              return Padding(
                // 첫 번째 버튼이 아닐 경우에만 왼쪽에 간격을 줌
                padding: EdgeInsets.only(left: index > 0 ? 12.w : 0),
                child: SizedBox(
                  width: buttonWidth,
                  height: 40.h,
                  child: ElevatedButton(
                    style: buttonStyle,
                    onPressed: () {
                      // 각 답변에 맞는 action
                      ref
                          .read(chatViewModelProvider.notifier)
                          .respondToSolution(
                            message.proposal!,
                            action,
                          );
                    },
                    child: AppText(
                      // 좋아, 싫어 레이블
                      label,
                      // style: AppFontStyles.bodyMedium14,
                    ),
                  ),
                ),
              );
            }).toList(),
          ),
        )
      ],
    );
  }

  // 새로운 솔루션 제안 카드 UI (세로 버튼 레이아웃)
  Widget _solutionProposalCardMessage(Message message, {required Key key}) {
    String msg =
        "[2분 솔루션 추천]\n불안과 분노가 치밀어 오를 때는, 창밖 도시 불빛과 떨어지는 빗방울을 바라보며, 호흡을 가다듬는 것이 좋습니다. 호흡 → 영상 → 행동 순으로 진행해보면 기분이 좀 더 나아질거예요.";
    final proposal = message.proposal!;
    final options = (proposal['options'] as List).cast<Map<String, dynamic>>();
=======
            style: AppFontStyles.bodyRegular14.copyWith(color: AppColors.grey900),
          ),
        ],
      ),
    );
  }

  // Widget _solutionProposalMessage(Message message,
  //     {required Key key, required bool isLastProposal}) {
  //   final proposal = message.proposal;
  //   if (proposal == null || (proposal['options'] as List?)?.isEmpty == true) {
  //     return _botMessage(message, key: key);
  //   }
  //   final options = (proposal['options'] as List).cast<Map<String, dynamic>>();

  //   // 1. 다시보기 버튼 로직
  //   final adhdContext = proposal['adhd_context'] as Map<String, dynamic>?;
  //   if (!isLastProposal && adhdContext == null) {
  //     String reviewButtonText = AppTextStrings.viewSolutionAgainDefault;
  //     final solutionInfo = options.first; // 다시보기는 항상 옵션이 하나
  //     final solutionType = solutionInfo['solution_type'] as String?;
  //     final solutionId = solutionInfo['solution_id'] as String?;

  //     if (solutionId != null && solutionId.contains('pomodoro')) {
  //       reviewButtonText = AppTextStrings.viewPomodoroAgain;
  //     } else {
  //       switch (solutionType) {
  //         case 'breathing':
  //           reviewButtonText = AppTextStrings.viewBreathingAgain;
  //           break;
  //         case 'video':
  //           reviewButtonText = AppTextStrings.viewVideoAgain;
  //           break;
  //         case 'action':
  //           reviewButtonText = AppTextStrings.viewMissionAgain;
  //           break;
  //       }
  //     }
  //     return Column(
  //       key: key,
  //       crossAxisAlignment: CrossAxisAlignment.start,
  //       children: [
  //         _botMessage(message, key: ValueKey('${message.tempId}_text')),
  //         SizedBox(height: 8.h),
  //         Padding(
  //           padding: EdgeInsets.only(left: 8.w),
  //           child: ElevatedButton(
  //             style: ElevatedButton.styleFrom(
  //               backgroundColor: AppColors.green50,
  //               foregroundColor: AppColors.grey900,
  //               padding:
  //                   EdgeInsets.symmetric(vertical: 9.5.h, horizontal: 16.w),
  //               shape: RoundedRectangleBorder(
  //                 borderRadius: BorderRadius.circular(10.r),
  //                 side: const BorderSide(color: AppColors.grey200, width: 1),
  //               ),
  //               textStyle: AppFontStyles.bodyRegular14,
  //             ),
  //             onPressed: () => ref
  //                 .read(chatViewModelProvider.notifier)
  //                 .respondToSolution(proposal, 'accept_solution',
  //                     isReview: true),
  //             child: AppText(reviewButtonText),
  //           ),
  //         ),
  //       ],
  //     );
  //   }

  //   // 상황 결정 버튼 UI 전체 수정
  //   return Column(
  //     key: key,
  //     crossAxisAlignment: CrossAxisAlignment.start,
  //     children: [
  //       _botMessage(message, key: ValueKey('${message.tempId}_text')),
  //       SizedBox(height: 12.h),
  //       Padding(
  //         padding: EdgeInsets.only(left: 8.w),
  //         child: Row(
  //           mainAxisAlignment: MainAxisAlignment.start,
  //           children: options.asMap().entries.map((entry) {
  //             final int index = entry.key;
  //             final Map<String, dynamic> option = entry.value;
  //             final String action = option['action'] as String;
  //             final String label = option['label'] as String;

  //             // 좋아요, 싫어요 버튼 스타일 다르게
  //             final bool isPositiveAction =
  //                 action == 'accept_solution' || action == 'safety_crisis';
  //             final double buttonWidth = isPositiveAction ? 104.w : 128.w;

  //             final buttonStyle = ElevatedButton.styleFrom(
  //               backgroundColor:
  //                   isPositiveAction ? AppColors.yellow700 : AppColors.green50,
  //               foregroundColor:
  //                   isPositiveAction ? AppColors.grey50 : AppColors.grey900,
  //               padding:
  //                   EdgeInsets.symmetric(vertical: 9.5.h, horizontal: 16.w),
  //               shape: RoundedRectangleBorder(
  //                 borderRadius: BorderRadius.circular(10.r),
  //                 side: BorderSide(
  //                     color: AppColors.grey200,
  //                     width: isPositiveAction ? 0 : 1), // 테두리
  //               ),
  //               textStyle: AppFontStyles.bodyRegular14,
  //             );

  //             return Padding(
  //               // 첫 번째 버튼이 아닐 경우에만 왼쪽에 간격을 줌
  //               padding: EdgeInsets.only(left: index > 0 ? 12.w : 0),
  //               child: SizedBox(
  //                 width: buttonWidth,
  //                 height: 40.h,
  //                 child: ElevatedButton(
  //                   style: buttonStyle,
  //                   onPressed: () {
  //                     // 각 답변에 맞는 action
  //                     ref
  //                         .read(chatViewModelProvider.notifier)
  //                         .respondToSolution(
  //                           message.proposal!,
  //                           action,
  //                         );
  //                   },
  //                   child: AppText(
  //                     // 좋아, 싫어 레이블
  //                     label,
  //                     // style: AppFontStyles.bodyMedium14,
  //                   ),
  //                 ),
  //               ),
  //             );
  //           }).toList(),
  //         ),
  //       )
  //     ],
  //   );
  // }

  // 새로운 솔루션 제안 카드 UI (세로 버튼 레이아웃)
  Widget _solutionProposalCardMessage(Message message, {required Key key, required bool isLastMessage}) {
    // String msg =
    //   "[2분 솔루션 추천]\n불안과 분노가 치밀어 오를 때는, 창밖 도시 불빛과 떨어지는 빗방울을 바라보며, 호흡을 가다듬는 것이 좋습니다. 호흡 → 영상 → 행동 순으로 진행해보면 기분이 좀 더 나아질거예요.";
    final proposal = message.proposal;
    final chatState = ref.watch(chatViewModelProvider);

    // --- proposal 데이터나 options가 없는 경우는 일반 봇 메시지로 처리 ---
    if (proposal == null || (proposal['options'] as List?)?.isEmpty == true) {
      if (message.content.isNotEmpty) {
        return _botMessage(message, key: key);
      }
      return const SizedBox.shrink(); // 내용도 없으면 아무것도 그리지 않음
    }

    final options = (proposal['options'] as List).cast<Map<String, dynamic>>();
    bool isAdhdChoiceMessage = false;
    if (options.isNotEmpty) {
      final firstAction = options.first['action'] as String?;
      if (firstAction == 'adhd_has_task' || firstAction == 'adhd_no_task') {
        isAdhdChoiceMessage = true;
      }
    }
>>>>>>> c20af274

    return Padding(
      key: key,
      padding: EdgeInsets.symmetric(vertical: 6.h),
      child: Row(
        mainAxisAlignment: MainAxisAlignment.start,
        crossAxisAlignment: CrossAxisAlignment.end,
        children: [
<<<<<<< HEAD
          Container(
            padding: EdgeInsets.symmetric(horizontal: 16.w, vertical: 12.h),
            constraints: BoxConstraints(maxWidth: 292.w),
            decoration: BoxDecoration(
              color: AppColors.white,
              borderRadius: BorderRadius.only(
                topRight: Radius.circular(12.r),
                bottomRight: Radius.circular(12.r),
                bottomLeft: Radius.circular(12.r),
              ),
              border: Border.all(color: AppColors.yellow200, width: 2),
            ),
            child: Column(
              crossAxisAlignment: CrossAxisAlignment.start,
              children: [
                if (message.content.replaceAll(r"\n", "\n").contains("\n"))
                  AppText(
                    message.content.replaceAll(r'\n', '\n').split("\n")[0],
                    style: AppFontStyles.bodyMedium14
                        .copyWith(color: AppColors.grey900),
                  ),
                // 본문
                AppText(
                  message.content.replaceAll(r'\n', '\n').split("\n")[
                      message.content.replaceAll(r"\n", "\n").contains("\n")
                          ? 1
                          : 0],
                  style: AppFontStyles.bodyRegular14
                      .copyWith(color: AppColors.grey900),
                ),
                SizedBox(height: 16.h),
                // 버튼들 (세로로 쌓기)
                Column(
                  children: [
                    GestureDetector(
                      onTap: () {
                        // TODO 호흡 솔루션 진행
                      },
                      child: Container(
                        height: 40.h,
                        width: double.infinity,
                        decoration: BoxDecoration(
                          color: AppColors.yellow700,
                          borderRadius: BorderRadius.circular(10.r),
                        ),
                        child: Center(
                          child: AppText(
                            "호흡하러 가기",
                            style: AppFontStyles.bodyMedium14
                                .copyWith(color: AppColors.grey50),
                          ),
                        ),
                      ),
                    ),
                    SizedBox(height: 4.h),
                    GestureDetector(
                      onTap: () {
                        // TODO 영상 솔루션 진행
                      },
                      child: Container(
                        height: 40.h,
                        width: double.infinity,
                        decoration: BoxDecoration(
                          color: AppColors.yellow700,
                          borderRadius: BorderRadius.circular(10.r),
                        ),
                        child: Center(
                          child: AppText(
                            "영상보러 가기",
                            style: AppFontStyles.bodyMedium14
                                .copyWith(color: AppColors.grey50),
                          ),
                        ),
                      ),
                    ),
                    SizedBox(height: 4.h),
                    GestureDetector(
                      onTap: () {
                        // TODO 미션 솔루션 진행
                      },
                      child: Container(
                        height: 40.h,
                        width: double.infinity,
                        decoration: BoxDecoration(
                          color: AppColors.yellow700,
                          borderRadius: BorderRadius.circular(10.r),
                        ),
                        child: Center(
                          child: AppText(
                            "미션하러 가기",
                            style: AppFontStyles.bodyMedium14
                                .copyWith(color: AppColors.grey50),
=======
          Expanded(
            child: Container(
              padding: EdgeInsets.symmetric(horizontal: 16.w, vertical: 12.h),
              constraints: BoxConstraints(maxWidth: 292.w),
              decoration: BoxDecoration(
                color: AppColors.white,
                borderRadius: BorderRadius.only(
                  topRight: Radius.circular(12.r),
                  bottomRight: Radius.circular(12.r),
                  bottomLeft: Radius.circular(12.r),
                ),
                border: Border.all(color: AppColors.yellow200, width: 2),
              ),
              child: Column(
                crossAxisAlignment: CrossAxisAlignment.start,
                children: [
                  Builder(
                    builder: (context) {
                      // 1. 전체 메시지를 줄바꿈 기준으로 나눕니다.
                      final lines = message.content.replaceAll(r'\n', '\n').split('\n');

                      // 2. 첫 번째 줄을 제목으로 사용합니다.
                      final title = lines.first;

                      // 3. 나머지 줄들을 다시 하나의 문자열로 합쳐 본문을 만듭니다.
                      final body = lines.length > 1 ? lines.sublist(1).join('\n') : '';

                      // 4. 제목과 본문을 각각 AppText 위젯으로 표시합니다.
                      return Column(
                        crossAxisAlignment: CrossAxisAlignment.start,
                        children: [
                          AppText(
                            title,
                            style: AppFontStyles.bodyMedium14.copyWith(color: AppColors.grey900),
                          ),
                          if (body.isNotEmpty)
                            // 본문
                            AppText(
                              body,
                              style: AppFontStyles.bodyRegular14.copyWith(color: AppColors.grey900),
                            ),
                        ],
                      );
                    },
                  ),
                  if (message.content.isNotEmpty) SizedBox(height: 16.h),
                  // 버튼들 (세로로 쌓기)
                  Column(
                    children: options.map((option) {
                      final String label = option['label'] as String;
                      final String action = option['action'] as String;
                      final String? solutionType = option['solution_type'] as String?;

                      // isCompleted 값에 따라 버튼의 텍스트와 스타일을 동적으로 결정
                      final bool isCompleted = solutionType != null && chatState.completedSolutionTypes.contains(solutionType);

                      final bool isEnabled = isLastMessage || !isAdhdChoiceMessage;

                      final String buttonLabel = isCompleted ? "다시 " + label : label;

                      final BoxDecoration decoration = isEnabled
                          ? (isCompleted
                              ? BoxDecoration(
                                  color: AppColors.white,
                                  borderRadius: BorderRadius.circular(10.r),
                                  border: Border.all(color: AppColors.grey200, width: 1),
                                )
                              : BoxDecoration(
                                  color: AppColors.green50,
                                  borderRadius: BorderRadius.circular(10.r),
                                  border: Border.all(color: AppColors.grey200, width: 1),
                                ))
                          : BoxDecoration(
                              // 비활성화 스타일
                              color: AppColors.grey200,
                              borderRadius: BorderRadius.circular(10.r),
                            );

                      final TextStyle textStyle = isEnabled
                          ? (isCompleted
                              ? AppFontStyles.bodyMedium14.copyWith(color: AppColors.grey900)
                              : AppFontStyles.bodyMedium14.copyWith(color: AppColors.grey900))
                          : AppFontStyles.bodyMedium14.copyWith(color: AppColors.grey600);

                      // 2-3. 버튼 위젯 렌더링
                      return Padding(
                        padding: EdgeInsets.only(top: 4.h, bottom: 4.h),
                        child: GestureDetector(
                          onTap: isEnabled
                              ? () {
                                  // isEnabled일 때만 onTap 활성화
                                  switch (action) {
                                    case 'accept_solution':
                                      final solutionId = option['solution_id'] as String?;
                                      final solutionType = option['solution_type'] as String?;
                                      final sessionId = proposal['session_id'] as String?;
                                      if (solutionId != null && solutionType != null) {
                                        ref.read(chatViewModelProvider.notifier).respondToSolution(
                                              solutionId: solutionId,
                                              solutionType: solutionType,
                                              sessionId: sessionId,
                                              isReview: isCompleted,
                                            );
                                      }
                                      break;

                                    case 'adhd_has_task':
                                    case 'adhd_no_task':
                                      final String label = option['label'] as String;
                                      ref.read(chatViewModelProvider.notifier).respondToAdhdChoice(action, label);
                                      break;

                                    case 'decline_solution_and_talk':
                                    case 'safety_crisis':
                                      ref.read(chatViewModelProvider.notifier).handleProposalAction(action);
                                      break;

                                    default:
                                      print("Error: Tapped unknown action in UI: $action");
                                  }
                                }
                              : null,
                          child: Container(
                            height: 40.h,
                            width: double.infinity,
                            decoration: decoration,
                            child: Center(
                              child: AppText(
                                buttonLabel,
                                style: textStyle,
                              ),
                            ),
>>>>>>> c20af274
                          ),
                        ),
                      );
                    }).toList(),
                  ),
                ],
              ),
            ),
          ),
<<<<<<< HEAD
          SizedBox(width: 4.w),
          AppText(
            _formattedNow(message.createdAt),
            style:
                AppFontStyles.bodyRegular14.copyWith(color: AppColors.grey900),
          ),
=======
          //           SizedBox(height: 4.h),
          //           GestureDetector(
          //             onTap: () {
          //               // TODO 영상 솔루션 진행
          //             },
          //             child: Container(
          //               height: 40.h,
          //               width: double.infinity,
          //               decoration: BoxDecoration(
          //                 color: AppColors.yellow700,
          //                 borderRadius: BorderRadius.circular(10.r),
          //               ),
          //               child: Center(
          //                 child: AppText(
          //                   "영상보러 가기",
          //                   style: AppFontStyles.bodyMedium14
          //                       .copyWith(color: AppColors.grey50),
          //                 ),
          //               ),
          //             ),
          //           ),
          //           SizedBox(height: 4.h),
          //           GestureDetector(
          //             onTap: () {
          //               // TODO 미션 솔루션 진행
          //             },
          //             child: Container(
          //               height: 40.h,
          //               width: double.infinity,
          //               decoration: BoxDecoration(
          //                 color: AppColors.yellow700,
          //                 borderRadius: BorderRadius.circular(10.r),
          //               ),
          //               child: Center(
          //                 child: AppText(
          //                   "미션하러 가기",
          //                   style: AppFontStyles.bodyMedium14
          //                       .copyWith(color: AppColors.grey50),
          //                 ),
          //               ),
          //             ),
          //           ),
          //         ],
          //       ),
          //     ],
          //   ),
          // ),
          if (message.content.isNotEmpty) SizedBox(width: 4.w),
          if (message.content.isNotEmpty)
            AppText(
              _formattedNow(message.createdAt),
              style: AppFontStyles.bodyRegular14.copyWith(color: AppColors.grey900),
            ),
>>>>>>> c20af274
        ],
      ),
    );
  }

  Widget _buildEmojiSelector() {
    final emojis = EmojiAsset.withoutDefault;

    // 0.0~0.25 구간: 배경 페이드인
    final bgOpacity = CurvedAnimation(
      parent: _emojiCtrl,
      curve: const Interval(0.0, 0.25, curve: Curves.easeOutCubic),
    );

    // 스태거 간격(각 이모지 시작 시점 간격)
    const step = 0.1; // 100ms 간격
    final baseStart = 0.25; // 배경이 떠오른 뒤부터 시작

    return FadeTransition(
      opacity: bgOpacity,
      child: Container(
        padding: EdgeInsets.all(12.r),
        margin: EdgeInsets.symmetric(horizontal: 12.w),
        decoration: BoxDecoration(
          color: AppColors.white,
          borderRadius: BorderRadius.circular(12.r),
          border: Border.all(color: AppColors.grey200),
          boxShadow: [
            BoxShadow(
              color: Color(0xFF1D293D).withValues(alpha: 0.1),
              blurRadius: 4.h,
              offset: Offset(0, 2.h),
            ),
          ],
        ),
        child: Column(
          mainAxisSize: MainAxisSize.min,
          children: [
            // 닫기 버튼
            Row(
              children: [
                SizedBox(width: 24.w),
                Expanded(
                  child: Center(
                    child: AppText(
                      '현재 나의 감정',
                      style: AppFontStyles.bodySemiBold16.copyWith(color: AppColors.grey900),
                    ),
                  ),
                ),
                GestureDetector(
                  onTap: () {
                    _emojiCtrl.reverse(); // 애니메이션 역재생하여 닫기
                    setState(() => showEmojiBar = false);
                  },
                  child: Container(
                    padding: EdgeInsets.all(2.4.r),
                    child: SvgPicture.asset(
                      AppIcons.close,
                      width: 19.2.w,
                      height: 19.2.w,
                      colorFilter: ColorFilter.mode(
                        AppColors.grey400,
                        BlendMode.srcIn,
                      ),
                    ),
                  ),
                ),
              ],
            ),
            SizedBox(height: 8.h),
            // Row(
            // children: List.generate(
            Container(
              height: 72.h,
              child: ListView.separated(
                scrollDirection: Axis.horizontal,
                itemCount: emojis.length,
                separatorBuilder: (context, index) => SizedBox(width: 4.w),
                itemBuilder: (context, index) {
                  // children: List.generate(emojis.length, (index) {
                  final emoji = emojis[index];
                  final start = (baseStart + step * index).clamp(0.0, 1.0);
                  final end = (start + 0.4).clamp(0.0, 1.0);

                  final curved = CurvedAnimation(
                    parent: _emojiCtrl,
                    curve: Interval(start, end, curve: Curves.easeOutCubic),
                  );

                  return FadeTransition(
                    opacity: curved,
                    child: SlideTransition(
                      position: Tween<Offset>(
                        begin: Offset(-0.2, 0),
                        end: Offset.zero,
                      ).animate(curved),
                      child: GestureDetector(
                        onTap: () {
                          setState(() {
                            if (currentSelectedEmojiKey == emoji.label) {
                              currentSelectedEmojiKey = "default";
                            } else {
                              currentSelectedEmojiKey = emoji.label;
                            }
                            // showEmojiBar = false;
                          });
                          // _emojiCtrl.reverse(); // 애니메이션 역재생하여 닫기
                        },
                        child: Container(
                          padding: EdgeInsets.symmetric(vertical: 8.h),
                          width: 62.2.w,
                          decoration: BoxDecoration(
                            borderRadius: BorderRadius.circular(10.r),
<<<<<<< HEAD
                            color: currentSelectedEmojiKey == emoji.label
                                ? AppColors.grey100
                                : Colors.transparent,
=======
                            color: currentSelectedEmojiKey == emoji.label ? AppColors.grey100 : Colors.transparent,
>>>>>>> c20af274
                          ),
                          child: Column(
                            children: [
                              Image.asset(
                                emoji.asset,
                                width: 34.w,
                                height: 34.h,
                              ),
                              SizedBox(height: 4.h),
                              AppText(
                                emoji.display,
                                textAlign: TextAlign.center,
                                style: AppFontStyles.bodyRegular12.copyWith(
                                  color: AppColors.grey900,
                                ),
                              ),
                            ],
                          ),
                        ),
                      ),
                    ),
                  );
                },
              ),
            ),
            // ),
          ],
        ),
      ),
    );
  }

// 봇 입력중일 때 사용자 입력 불가 설정
  Widget _buildInputField({required bool isBotTyping}) {
    final bool isSendButtonEnabled = !isBotTyping && (_messageInputController.text.trim().isNotEmpty || currentSelectedEmojiKey != 'default');

    return KeyboardVisibilityBuilder(
      builder: (context, isKeyboardVisible) {
        return Container(
          key: _inputFieldKey,
          padding: EdgeInsets.symmetric(vertical: 12.h),
          margin: EdgeInsets.only(bottom: isKeyboardVisible ? 0 : 34.h),
          child: Container(
            decoration: BoxDecoration(
              // color: isBotTyping ? AppColors.grey100 : Colors.white,
              color: AppColors.white,
              borderRadius: BorderRadius.circular(12.r),
              border: Border.all(color: AppColors.grey200),
            ),
            constraints: BoxConstraints(
              minHeight: 40.h,
              maxHeight: 142.h,
            ),
            child: Row(
              crossAxisAlignment: CrossAxisAlignment.end,
              children: [
                Expanded(
                  child: Container(
                    padding: EdgeInsets.symmetric(horizontal: 12.w),
                    child: TextField(
                      //입력 비활성화 로직
                      enabled: !isBotTyping,
                      controller: _messageInputController,
                      maxLength: 300, // 300자 제한
                      maxLines: 6,
                      minLines: 1,
                      decoration: InputDecoration(
                        counterText: "", // 글자 수 카운터 숨기기
<<<<<<< HEAD
                        hintText: isBotTyping
                            ? ""
                            : "무엇이든 입력하세요", // TODO: 입력 못하게 멘트를 넣어야하나..?
                        hintStyle: AppFontStyles.bodyRegular14
                            .copyWith(color: AppColors.grey600),
=======
                        hintText: isBotTyping ? "" : "무엇이든 입력하세요", // TODO: 입력 못하게 멘트를 넣어야하나..?
                        hintStyle: AppFontStyles.bodyRegular14.copyWith(color: AppColors.grey600),
>>>>>>> c20af274
                        fillColor: Colors.transparent, // 컨테이너 색상을 따르도록 투명화
                        filled: true,
                        contentPadding: EdgeInsets.zero,
                        border: InputBorder.none,
                        // 비활성화 상태일 때 밑줄 제거
                        disabledBorder: InputBorder.none,
                      ),
                    ),
                  ),
                ),
                // 봇 입력 중에는 이모지 선택 비활성화
                Padding(
<<<<<<< HEAD
                  padding:
                      EdgeInsets.symmetric(vertical: 8.h).copyWith(right: 12),
=======
                  padding: EdgeInsets.symmetric(vertical: 8.h).copyWith(right: 12),
>>>>>>> c20af274
                  child: Row(
                    children: [
                      AbsorbPointer(
                        absorbing: isBotTyping,
                        child: GestureDetector(
                          onTap: _toggleEmojiBar,
                          child: Container(
                            padding: EdgeInsets.all(2.r),
                            child: Image.asset(
                              EmojiAsset.fromString("default").asset,
                              width: 24.w,
                              height: 24.h,
                            ),
                          ),
                        ),
                      ),
                      SizedBox(width: 12.w),
                      GestureDetector(
                        // 봇 입력 중이거나 텍스트가 비어있으면 onTap을 null로 처리하여 비활성화
                        onTap: isSendButtonEnabled
                            ? () {
<<<<<<< HEAD
                                final chatVm =
                                    ref.read(chatViewModelProvider.notifier);
                                final text =
                                    _messageInputController.text.trim();
                                // RIN ♥ 텍스트만, 이모지만, 텍스트+이모지 케이스 분리
                                if (text.isNotEmpty &&
                                    currentSelectedEmojiKey != 'default') {
                                  // 케이스 3: 텍스트 + 이모지 같이 입력
                                  chatVm.sendTextAndEmojiAsMessages(
                                      text, currentSelectedEmojiKey);
=======
                                final chatVm = ref.read(chatViewModelProvider.notifier);
                                final text = _messageInputController.text.trim();
                                // RIN ♥ 텍스트만, 이모지만, 텍스트+이모지 케이스 분리
                                if (text.isNotEmpty && currentSelectedEmojiKey != 'default') {
                                  // 케이스 3: 텍스트 + 이모지 같이 입력
                                  chatVm.sendTextAndEmojiAsMessages(text, currentSelectedEmojiKey);
>>>>>>> c20af274
                                } else if (text.isNotEmpty) {
                                  // 케이스 1: 텍스트만 입력
                                  chatVm.sendMessage(text, null);
                                } else if (currentSelectedEmojiKey != 'default') {
                                  // 케이스 2: 이모지만 입력
                                  // 디폴트 이미지면 아예 안보내지게!!
                                  chatVm.sendEmojiAsMessage(currentSelectedEmojiKey);
                                }

                                _messageInputController.clear();
                                setState(() {
                                  currentSelectedEmojiKey = 'default'; // 이모지 전송 후 디폴트로 다시 돌아오기
                                  showEmojiBar = false;
                                });
                              }
                            : null,
                        child: Container(
                          padding: EdgeInsets.all(2.r),
                          width: 24.w,
                          height: 24.h,
                          child: SvgPicture.asset(
<<<<<<< HEAD
                            currentSelectedEmojiKey != "default" ||
                                    _messageInputController.text.isNotEmpty
                                ? AppIcons.send_orange
                                : AppIcons.send,
                            colorFilter: currentSelectedEmojiKey != "default" ||
                                    _messageInputController.text.isNotEmpty
                                ? null
                                : ColorFilter.mode(
                                    isBotTyping
                                        ? AppColors.grey200
                                        : AppColors.grey400,
=======
                            currentSelectedEmojiKey != "default" || _messageInputController.text.isNotEmpty ? AppIcons.sendOrange : AppIcons.send,
                            colorFilter: currentSelectedEmojiKey != "default" || _messageInputController.text.isNotEmpty
                                ? null
                                : ColorFilter.mode(
                                    isBotTyping ? AppColors.grey200 : AppColors.grey400,
>>>>>>> c20af274
                                    BlendMode.srcIn,
                                  ),
                          ),
                        ),
                      ),
                    ],
                  ),
                ),
              ],
            ),
          ),
        );
      },
    );
  }
}

// 날짜 구분선 위젯
class _DateSeparator extends StatelessWidget {
  final DateTime date;
  const _DateSeparator({required this.date});

  @override
  Widget build(BuildContext context) {
    return Padding(
      padding: EdgeInsets.symmetric(vertical: 16.h),
      child: Center(
        child: Container(
          padding: EdgeInsets.symmetric(horizontal: 12.w, vertical: 4.h),
          decoration: BoxDecoration(
            color: AppColors.white, // 하얀 네모 박스
            borderRadius: BorderRadius.circular(20.r), // 라운드 처리
            boxShadow: [
              BoxShadow(
                color: AppColors.black.withValues(alpha: 0.05),
                blurRadius: 4,
                offset: const Offset(0, 2),
              )
            ],
          ),
<<<<<<< HEAD
          child: AppText(DateFormat('yyyy년 MM월 dd일').format(date),
              style: AppFontStyles.bodyRegular12
                  .copyWith(color: AppColors.grey900)),
=======
          child: AppText(DateFormat('yyyy년 MM월 dd일').format(date), style: AppFontStyles.bodyRegular12.copyWith(color: AppColors.grey900)),
        ),
      ),
    );
  }
}

// 피드백 버튼의 상태를 자체적으로 관리하는 새로운 위젯!
class _FeedbackButtons extends ConsumerWidget {
  final Message message;

  const _FeedbackButtons({required this.message});

  @override
  Widget build(BuildContext context, WidgetRef ref) {
    final proposal = message.proposal!;
    final solutionId = proposal['solution_id'] as String;
    final sessionId = proposal['session_id'] as String?;
    final solutionType = proposal['solution_type'] as String;

    // 로컬 state(_selectedFeedback) 대신 message.feedbackState를 직접 사용합니다.
    final String? _selectedFeedback = message.feedbackState;

    // 피드백 버튼을 만드는 Helper 함수
    Widget buildFeedbackButton(String feedbackType, String iconPath, String filledIconPath) {
      bool isSelected = _selectedFeedback == feedbackType;
      bool isUnselected = _selectedFeedback != null && !isSelected;

      // 다른 버튼이 선택되었다면, 이 버튼은 보이지 않게 처리
      if (isUnselected) {
        return const SizedBox.shrink();
      }

      return GestureDetector(
        onTap: () {
          // 이미 피드백을 보냈다면 아무것도 하지 않음
          if (_selectedFeedback != null) return;

          ref.read(chatViewModelProvider.notifier).respondToSolutionFeedback(
                solutionId: solutionId,
                sessionId: sessionId,
                solutionType: solutionType,
                feedback: feedbackType,
                messageIdToUpdate: message.id!, // 파라미터 이름 변경
              );
        },
        child: Container(
          width: 40.w,
          height: 40.h,
          decoration: BoxDecoration(
            shape: BoxShape.circle,
            color: AppColors.green50,
            border: Border.all(color: AppColors.grey200),
          ),
          child: Center(
            child: Padding(
              padding: EdgeInsets.all(
                isSelected && filledIconPath == AppIcons.thumbsUpFilled ? 6.w : (iconPath == AppIcons.thumbsUp ? 10.w : 8.w),
              ),
              child: SvgPicture.asset(
                isSelected ? filledIconPath : iconPath,
                // width: 20.w,
                // height: 20.h,
                fit: BoxFit.cover,
              ),
            ),
          ),
>>>>>>> c20af274
        ),
      );
    }

    return Padding(
      padding: EdgeInsets.only(left: 8.w),
      child: Row(
        mainAxisAlignment: MainAxisAlignment.start,
        children: [
          buildFeedbackButton('helpful', AppIcons.thumbsUp, AppIcons.thumbsUpFilled),
          SizedBox(width: 8.w),
          buildFeedbackButton('not_helpful', AppIcons.thumbsDown, AppIcons.thumbsDownFilled),
        ],
      ),
    );
  }
}<|MERGE_RESOLUTION|>--- conflicted
+++ resolved
@@ -20,7 +20,9 @@
 
 //(구분선추가) 날짜 비교를 위한 Helper 함수
 bool isSameDay(DateTime date1, DateTime date2) {
-  return date1.year == date2.year && date1.month == date2.month && date1.day == date2.day;
+  return date1.year == date2.year &&
+      date1.month == date2.month &&
+      date1.day == date2.day;
 }
 
 class ChatPage extends ConsumerStatefulWidget {
@@ -28,18 +30,15 @@
   final Map<String, dynamic>? navigationData;
   final DateTime? targetDate;
 
-<<<<<<< HEAD
   const ChatPage(
       {super.key, this.emotionFromHome, this.navigationData, this.targetDate});
-=======
-  const ChatPage({super.key, this.emotionFromHome, this.navigationData, this.targetDate});
->>>>>>> c20af274
 
   @override
   ConsumerState<ChatPage> createState() => _ChatPageState();
 }
 
-class _ChatPageState extends ConsumerState<ChatPage> with RouteAware, SingleTickerProviderStateMixin {
+class _ChatPageState extends ConsumerState<ChatPage>
+    with RouteAware, SingleTickerProviderStateMixin {
   bool showEmojiBar = false;
   late String currentSelectedEmojiKey;
   final _messageInputController = TextEditingController();
@@ -70,12 +69,8 @@
   // 입력 필드의 높이를 측정하여 이모지바 위치 업데이트
   void _updateInputFieldHeight() {
     WidgetsBinding.instance.addPostFrameCallback((_) {
-<<<<<<< HEAD
       final RenderBox? renderBox =
           _inputFieldKey.currentContext?.findRenderObject() as RenderBox?;
-=======
-      final RenderBox? renderBox = _inputFieldKey.currentContext?.findRenderObject() as RenderBox?;
->>>>>>> c20af274
       if (renderBox != null) {
         final newHeight = renderBox.size.height;
         if (_inputFieldHeight != newHeight) {
@@ -94,7 +89,8 @@
 
       // 맨 위로 스크롤했을 때 (minScrollExtent에 가까워졌을 때)
       // 그리고 현재 로딩 중이 아니고, 더 불러올 메시지가 있을 때만 실행
-      if (_scrollController.position.pixels <= _scrollController.position.minScrollExtent + 200 &&
+      if (_scrollController.position.pixels <=
+              _scrollController.position.minScrollExtent + 200 &&
           !chatState.isLoadingMore &&
           chatState.hasMore &&
           !chatState.isLoading) {
@@ -189,7 +185,8 @@
       final maxExtent = _scrollController.position.maxScrollExtent;
 
       // 이전과 같은 위치면 더 이상 렌더링되지 않는 것이므로 중단
-      if (previousMaxExtent != null && (maxExtent - previousMaxExtent).abs() < 1.0) {
+      if (previousMaxExtent != null &&
+          (maxExtent - previousMaxExtent).abs() < 1.0) {
         return;
       }
 
@@ -228,32 +225,24 @@
 
   @override
   Widget build(BuildContext context) {
-<<<<<<< HEAD
     final seletedCharacterNum =
         ref.read(userViewModelProvider).userProfile!.characterNum;
     // RIN ♥ : 홈에서 온 이모지 처리가 끝나면 디폴트 이미지로 돌려놓기
     ref.listen(chatViewModelProvider.select((value) => value.clearPendingEmoji),
         (previous, next) {
-=======
-    final seletedCharacterNum = ref.read(userViewModelProvider).userProfile!.characterNum;
-    // RIN ♥ : 홈에서 온 이모지 처리가 끝나면 디폴트 이미지로 돌려놓기
-    ref.listen(chatViewModelProvider.select((value) => value.clearPendingEmoji), (previous, next) {
->>>>>>> c20af274
       if (next == true) {
         setState(() {
           currentSelectedEmojiKey = 'default';
         });
-        ref.read(chatViewModelProvider.notifier).consumeClearPendingEmojiSignal();
+        ref
+            .read(chatViewModelProvider.notifier)
+            .consumeClearPendingEmojiSignal();
       }
     });
 
     // 초기 로딩 완료 시 스크롤을 맨 아래로 이동
-<<<<<<< HEAD
     ref.listen(chatViewModelProvider.select((value) => value.isLoading),
         (previous, next) {
-=======
-    ref.listen(chatViewModelProvider.select((value) => value.isLoading), (previous, next) {
->>>>>>> c20af274
       if (previous == true && next == false && _isInitialLoad) {
         _isInitialLoad = false;
         // 여러 프레임에 걸쳐 여러 번 시도하여 확실하게 스크롤
@@ -277,16 +266,11 @@
     final veryLastMessageId = messages.isNotEmpty ? messages.last.id : null;
 
     //  메시지 리스트가 변경될 때마다 스크롤을 맨 아래로 이동 (무한 스크롤 로딩 중이 아닐 때만)
-<<<<<<< HEAD
     ref.listen(chatViewModelProvider.select((state) => state.messages.length),
         (previous, next) {
       if (next > (previous ?? 0) &&
           !chatState.isLoading &&
           !chatState.isLoadingMore) {
-=======
-    ref.listen(chatViewModelProvider.select((state) => state.messages.length), (previous, next) {
-      if (next > (previous ?? 0) && !chatState.isLoading && !chatState.isLoadingMore) {
->>>>>>> c20af274
         _scrollToBottom();
       }
     });
@@ -313,25 +297,18 @@
             children: [
               CircleAvatar(
                 radius: 16.r,
-                backgroundImage: (characterImageUrl != null && characterImageUrl.isNotEmpty)
+                backgroundImage: (characterImageUrl != null &&
+                        characterImageUrl.isNotEmpty)
                     ? NetworkImage(characterImageUrl)
-<<<<<<< HEAD
                     : AssetImage(
                             AppImages.characterListFace[seletedCharacterNum!])
                         as ImageProvider,
-=======
-                    : AssetImage(AppImages.characterListFace[seletedCharacterNum!]) as ImageProvider,
->>>>>>> c20af274
               ),
               SizedBox(width: 12.r),
               AppText(
                 characterName,
-<<<<<<< HEAD
                 style:
                     AppFontStyles.bodyBold14.copyWith(color: AppColors.grey900),
-=======
-                style: AppFontStyles.bodyBold14.copyWith(color: AppColors.grey900),
->>>>>>> c20af274
               ),
             ],
           ),
@@ -349,12 +326,8 @@
                         ? const Center(child: CircularProgressIndicator())
                         : ListView.builder(
                             controller: _scrollController,
-<<<<<<< HEAD
                             itemCount: messages.length +
                                 (chatState.isLoadingMore ? 1 : 0),
-=======
-                            itemCount: messages.length + (chatState.isLoadingMore ? 1 : 0),
->>>>>>> c20af274
                             itemBuilder: (context, index) {
                               // 로딩 인디케이터 표시 (맨 위에 표시됨)
                               if (chatState.isLoadingMore && index == 0) {
@@ -364,28 +337,21 @@
                                     child: SizedBox(
                                       width: 20,
                                       height: 20,
-<<<<<<< HEAD
                                       child: CircularProgressIndicator(
                                           strokeWidth: 2),
-=======
-                                      child: CircularProgressIndicator(strokeWidth: 2),
->>>>>>> c20af274
                                     ),
                                   ),
                                 );
                               }
 
                               // 로딩 인디케이터가 있을 때는 인덱스를 1 감소
-<<<<<<< HEAD
                               final messageIndex =
                                   chatState.isLoadingMore ? index - 1 : index;
-=======
-                              final messageIndex = chatState.isLoadingMore ? index - 1 : index;
                               if (messageIndex < 0) {
-                                return const SizedBox.shrink(); // 로딩 인디케이터만 있을 경우 방지
+                                return const SizedBox
+                                    .shrink(); // 로딩 인디케이터만 있을 경우 방지
                               }
 
->>>>>>> c20af274
                               final message = messages[messageIndex];
 
                               // --- 날짜 구분선 표시 로직 ---
@@ -397,27 +363,21 @@
                               } else {
                                 // 현재 메시지와 바로 이전 메시지의 날짜를 비교
                                 final prevMessage = messages[messageIndex - 1];
-<<<<<<< HEAD
                                 if (!isSameDay(
                                     prevMessage.createdAt, message.createdAt)) {
-=======
-                                if (!isSameDay(prevMessage.createdAt, message.createdAt)) {
->>>>>>> c20af274
                                   showDateSeparator = true;
                                 }
                               }
 
-<<<<<<< HEAD
-                              final bool isLastProposal = !isArchivedView &&
-                                  (message.id == veryLastMessageId);
-=======
-                              final bool isLastProposal = !chatState.isArchivedView && (message.id == veryLastMessageId);
->>>>>>> c20af274
+                              final bool isLastProposal =
+                                  !chatState.isArchivedView &&
+                                      (message.id == veryLastMessageId);
 
                               final messageWidget = _buildMessageWidget(
                                 message,
                                 key: ValueKey(message.tempId),
-                                isLastMessage: !chatState.isArchivedView && (message.id == veryLastMessageId),
+                                isLastMessage: !chatState.isArchivedView &&
+                                    (message.id == veryLastMessageId),
                               );
 
                               // 날짜 구분선이 메시지 위에 표시됨
@@ -433,7 +393,8 @@
                             },
                           ),
                   ),
-                  if (widget.targetDate == null) _buildInputField(isBotTyping: isBotTyping),
+                  if (widget.targetDate == null)
+                    _buildInputField(isBotTyping: isBotTyping),
                 ],
               ),
             ),
@@ -458,14 +419,10 @@
                 return Positioned(
                   left: 0,
                   right: 0,
-<<<<<<< HEAD
                   bottom: (isKeyboardVisible
                           ? MediaQuery.of(context).viewInsets.bottom
                           : 34.h) +
                       _inputFieldHeight,
-=======
-                  bottom: (isKeyboardVisible ? MediaQuery.of(context).viewInsets.bottom : 34.h) + _inputFieldHeight,
->>>>>>> c20af274
                   child: _buildEmojiSelector(),
                 );
               }),
@@ -476,7 +433,8 @@
   }
 
   //  --- 메시지 종류에 따라 위젯을 분기하는 Helper 함수 ---
-  Widget _buildMessageWidget(Message message, {required Key key, required bool isLastMessage}) {
+  Widget _buildMessageWidget(Message message,
+      {required Key key, required bool isLastMessage}) {
     if (message.sender == Sender.user) {
       return _userMessage(message, key: key);
     } else {
@@ -484,7 +442,8 @@
         case MessageType.analysis:
           return _analysisMessage(message, key: key);
         case MessageType.solutionProposal:
-          return _solutionProposalCardMessage(message, key: key, isLastMessage: isLastMessage);
+          return _solutionProposalCardMessage(message,
+              key: key, isLastMessage: isLastMessage);
         case MessageType.solutionFeedback:
           return _solutionFeedbackMessage(message, key: key);
         case MessageType.system:
@@ -642,12 +601,6 @@
 
 // branching: 메시지 타입이 'image'이고 이미지 경로가 있으면 Image 위젯을, 아니면 Text 위젯을 표시
     if (message.type == MessageType.image && message.imageAssetPath != null) {
-<<<<<<< HEAD
-      // print(
-      //     "RIN: ✅ [ChatPage] Rendering image with path: ${message.imageAssetPath}");
-
-=======
->>>>>>> c20af274
       // 동그랗게 만들기! (--> 그래야 하얀 박스안에 들어가지 않음)
       messageContent = ClipRRect(
         borderRadius: BorderRadius.circular(50.r),
@@ -675,7 +628,6 @@
         children: [
           AppText(
             _formattedNow(message.createdAt),
-<<<<<<< HEAD
             style:
                 AppFontStyles.bodyRegular14.copyWith(color: AppColors.grey900),
           ),
@@ -684,17 +636,12 @@
             padding: message.type == MessageType.image
                 ? EdgeInsets.zero
                 : EdgeInsets.symmetric(horizontal: 16.w, vertical: 12.h),
-=======
-            style: AppFontStyles.bodyRegular14.copyWith(color: AppColors.grey900),
-          ),
-          SizedBox(width: 4.w),
-          Container(
-            padding: message.type == MessageType.image ? EdgeInsets.zero : EdgeInsets.symmetric(horizontal: 16.w, vertical: 12.h),
->>>>>>> c20af274
 
             constraints: BoxConstraints(maxWidth: 292.w), // 말풍선 가로 길이 최대
             decoration: BoxDecoration(
-              color: message.type == MessageType.image ? Colors.transparent : AppColors.green200,
+              color: message.type == MessageType.image
+                  ? Colors.transparent
+                  : AppColors.green200,
               borderRadius: BorderRadius.only(
                 topLeft: Radius.circular(12.r),
                 bottomRight: Radius.circular(12.r),
@@ -729,141 +676,15 @@
             ),
             child: AppText(
               message.content.replaceAll(r'\n', '\n'),
-              style: AppFontStyles.bodyRegular14.copyWith(color: AppColors.grey900),
+              style: AppFontStyles.bodyRegular14
+                  .copyWith(color: AppColors.grey900),
             ),
           ),
           SizedBox(width: 4.w),
           AppText(
             _formattedNow(message.createdAt),
-<<<<<<< HEAD
             style:
                 AppFontStyles.bodyRegular14.copyWith(color: AppColors.grey900),
-          ),
-        ],
-      ),
-    );
-  }
-
-  Widget _solutionProposalMessage(Message message,
-      {required Key key, required bool isLastProposal}) {
-    final proposal = message.proposal!;
-    final options = (proposal['options'] as List).cast<Map<String, dynamic>>();
-    // debugPrint("RIN: Rendering solution proposal text: ${message.content}");
-
-// 과거의 솔루션이면 다시보기로!
-    if (!isLastProposal) {
-      return Column(
-        key: key,
-        crossAxisAlignment: CrossAxisAlignment.start,
-        children: [
-          _botMessage(message, key: ValueKey('${message.tempId}_text')),
-          SizedBox(height: 8.h),
-          Padding(
-            padding: EdgeInsets.only(left: 8.w),
-            child: ElevatedButton(
-              style: ElevatedButton.styleFrom(
-                backgroundColor: AppColors.green50,
-                foregroundColor: AppColors.grey900,
-                padding:
-                    EdgeInsets.symmetric(vertical: 9.5.h, horizontal: 16.w),
-                shape: RoundedRectangleBorder(
-                  borderRadius: BorderRadius.circular(10.r),
-                  side: BorderSide(color: AppColors.grey200, width: 1),
-                ),
-                textStyle: AppFontStyles.bodyRegular14,
-              ),
-              onPressed: () {
-                ref.read(chatViewModelProvider.notifier).respondToSolution(
-                      message.proposal!,
-                      'accept_solution',
-                      isReview: true, // 다시보기 모드임을 알림
-                    );
-              },
-              child: AppText("솔루션 다시 볼래!"),
-            ),
-          ),
-        ],
-      );
-    }
-
-    // 상황 결정 버튼 UI 전체 수정
-    return Column(
-      key: key,
-      crossAxisAlignment: CrossAxisAlignment.start,
-      children: [
-        _botMessage(message, key: ValueKey('${message.tempId}_text')),
-        SizedBox(height: 12.h),
-        Padding(
-          padding: EdgeInsets.only(left: 8.w),
-          child: Row(
-            mainAxisAlignment: MainAxisAlignment.start,
-            children: options.asMap().entries.map((entry) {
-              final int index = entry.key;
-              final Map<String, dynamic> option = entry.value;
-              final String action = option['action'] as String;
-              final String label = option['label'] as String;
-
-              // 좋아요, 싫어요 버튼 스타일 다르게
-              final bool isPositiveAction =
-                  action == 'accept_solution' || action == 'safety_crisis';
-              final double buttonWidth = isPositiveAction ? 104.w : 128.w;
-
-              final buttonStyle = ElevatedButton.styleFrom(
-                backgroundColor:
-                    isPositiveAction ? AppColors.yellow700 : AppColors.green50,
-                foregroundColor:
-                    isPositiveAction ? AppColors.grey50 : AppColors.grey900,
-                padding:
-                    EdgeInsets.symmetric(vertical: 9.5.h, horizontal: 16.w),
-                shape: RoundedRectangleBorder(
-                  borderRadius: BorderRadius.circular(10.r),
-                  side: BorderSide(
-                      color: AppColors.grey200,
-                      width: isPositiveAction ? 0 : 1), // 테두리
-                ),
-                textStyle: AppFontStyles.bodyRegular14,
-              );
-
-              return Padding(
-                // 첫 번째 버튼이 아닐 경우에만 왼쪽에 간격을 줌
-                padding: EdgeInsets.only(left: index > 0 ? 12.w : 0),
-                child: SizedBox(
-                  width: buttonWidth,
-                  height: 40.h,
-                  child: ElevatedButton(
-                    style: buttonStyle,
-                    onPressed: () {
-                      // 각 답변에 맞는 action
-                      ref
-                          .read(chatViewModelProvider.notifier)
-                          .respondToSolution(
-                            message.proposal!,
-                            action,
-                          );
-                    },
-                    child: AppText(
-                      // 좋아, 싫어 레이블
-                      label,
-                      // style: AppFontStyles.bodyMedium14,
-                    ),
-                  ),
-                ),
-              );
-            }).toList(),
-          ),
-        )
-      ],
-    );
-  }
-
-  // 새로운 솔루션 제안 카드 UI (세로 버튼 레이아웃)
-  Widget _solutionProposalCardMessage(Message message, {required Key key}) {
-    String msg =
-        "[2분 솔루션 추천]\n불안과 분노가 치밀어 오를 때는, 창밖 도시 불빛과 떨어지는 빗방울을 바라보며, 호흡을 가다듬는 것이 좋습니다. 호흡 → 영상 → 행동 순으로 진행해보면 기분이 좀 더 나아질거예요.";
-    final proposal = message.proposal!;
-    final options = (proposal['options'] as List).cast<Map<String, dynamic>>();
-=======
-            style: AppFontStyles.bodyRegular14.copyWith(color: AppColors.grey900),
           ),
         ],
       ),
@@ -1003,7 +824,8 @@
   // }
 
   // 새로운 솔루션 제안 카드 UI (세로 버튼 레이아웃)
-  Widget _solutionProposalCardMessage(Message message, {required Key key, required bool isLastMessage}) {
+  Widget _solutionProposalCardMessage(Message message,
+      {required Key key, required bool isLastMessage}) {
     // String msg =
     //   "[2분 솔루션 추천]\n불안과 분노가 치밀어 오를 때는, 창밖 도시 불빛과 떨어지는 빗방울을 바라보며, 호흡을 가다듬는 것이 좋습니다. 호흡 → 영상 → 행동 순으로 진행해보면 기분이 좀 더 나아질거예요.";
     final proposal = message.proposal;
@@ -1025,7 +847,6 @@
         isAdhdChoiceMessage = true;
       }
     }
->>>>>>> c20af274
 
     return Padding(
       key: key,
@@ -1034,100 +855,6 @@
         mainAxisAlignment: MainAxisAlignment.start,
         crossAxisAlignment: CrossAxisAlignment.end,
         children: [
-<<<<<<< HEAD
-          Container(
-            padding: EdgeInsets.symmetric(horizontal: 16.w, vertical: 12.h),
-            constraints: BoxConstraints(maxWidth: 292.w),
-            decoration: BoxDecoration(
-              color: AppColors.white,
-              borderRadius: BorderRadius.only(
-                topRight: Radius.circular(12.r),
-                bottomRight: Radius.circular(12.r),
-                bottomLeft: Radius.circular(12.r),
-              ),
-              border: Border.all(color: AppColors.yellow200, width: 2),
-            ),
-            child: Column(
-              crossAxisAlignment: CrossAxisAlignment.start,
-              children: [
-                if (message.content.replaceAll(r"\n", "\n").contains("\n"))
-                  AppText(
-                    message.content.replaceAll(r'\n', '\n').split("\n")[0],
-                    style: AppFontStyles.bodyMedium14
-                        .copyWith(color: AppColors.grey900),
-                  ),
-                // 본문
-                AppText(
-                  message.content.replaceAll(r'\n', '\n').split("\n")[
-                      message.content.replaceAll(r"\n", "\n").contains("\n")
-                          ? 1
-                          : 0],
-                  style: AppFontStyles.bodyRegular14
-                      .copyWith(color: AppColors.grey900),
-                ),
-                SizedBox(height: 16.h),
-                // 버튼들 (세로로 쌓기)
-                Column(
-                  children: [
-                    GestureDetector(
-                      onTap: () {
-                        // TODO 호흡 솔루션 진행
-                      },
-                      child: Container(
-                        height: 40.h,
-                        width: double.infinity,
-                        decoration: BoxDecoration(
-                          color: AppColors.yellow700,
-                          borderRadius: BorderRadius.circular(10.r),
-                        ),
-                        child: Center(
-                          child: AppText(
-                            "호흡하러 가기",
-                            style: AppFontStyles.bodyMedium14
-                                .copyWith(color: AppColors.grey50),
-                          ),
-                        ),
-                      ),
-                    ),
-                    SizedBox(height: 4.h),
-                    GestureDetector(
-                      onTap: () {
-                        // TODO 영상 솔루션 진행
-                      },
-                      child: Container(
-                        height: 40.h,
-                        width: double.infinity,
-                        decoration: BoxDecoration(
-                          color: AppColors.yellow700,
-                          borderRadius: BorderRadius.circular(10.r),
-                        ),
-                        child: Center(
-                          child: AppText(
-                            "영상보러 가기",
-                            style: AppFontStyles.bodyMedium14
-                                .copyWith(color: AppColors.grey50),
-                          ),
-                        ),
-                      ),
-                    ),
-                    SizedBox(height: 4.h),
-                    GestureDetector(
-                      onTap: () {
-                        // TODO 미션 솔루션 진행
-                      },
-                      child: Container(
-                        height: 40.h,
-                        width: double.infinity,
-                        decoration: BoxDecoration(
-                          color: AppColors.yellow700,
-                          borderRadius: BorderRadius.circular(10.r),
-                        ),
-                        child: Center(
-                          child: AppText(
-                            "미션하러 가기",
-                            style: AppFontStyles.bodyMedium14
-                                .copyWith(color: AppColors.grey50),
-=======
           Expanded(
             child: Container(
               padding: EdgeInsets.symmetric(horizontal: 16.w, vertical: 12.h),
@@ -1147,13 +874,15 @@
                   Builder(
                     builder: (context) {
                       // 1. 전체 메시지를 줄바꿈 기준으로 나눕니다.
-                      final lines = message.content.replaceAll(r'\n', '\n').split('\n');
+                      final lines =
+                          message.content.replaceAll(r'\n', '\n').split('\n');
 
                       // 2. 첫 번째 줄을 제목으로 사용합니다.
                       final title = lines.first;
 
                       // 3. 나머지 줄들을 다시 하나의 문자열로 합쳐 본문을 만듭니다.
-                      final body = lines.length > 1 ? lines.sublist(1).join('\n') : '';
+                      final body =
+                          lines.length > 1 ? lines.sublist(1).join('\n') : '';
 
                       // 4. 제목과 본문을 각각 AppText 위젯으로 표시합니다.
                       return Column(
@@ -1161,13 +890,15 @@
                         children: [
                           AppText(
                             title,
-                            style: AppFontStyles.bodyMedium14.copyWith(color: AppColors.grey900),
+                            style: AppFontStyles.bodyMedium14
+                                .copyWith(color: AppColors.grey900),
                           ),
                           if (body.isNotEmpty)
                             // 본문
                             AppText(
                               body,
-                              style: AppFontStyles.bodyRegular14.copyWith(color: AppColors.grey900),
+                              style: AppFontStyles.bodyRegular14
+                                  .copyWith(color: AppColors.grey900),
                             ),
                         ],
                       );
@@ -1179,26 +910,33 @@
                     children: options.map((option) {
                       final String label = option['label'] as String;
                       final String action = option['action'] as String;
-                      final String? solutionType = option['solution_type'] as String?;
+                      final String? solutionType =
+                          option['solution_type'] as String?;
 
                       // isCompleted 값에 따라 버튼의 텍스트와 스타일을 동적으로 결정
-                      final bool isCompleted = solutionType != null && chatState.completedSolutionTypes.contains(solutionType);
-
-                      final bool isEnabled = isLastMessage || !isAdhdChoiceMessage;
-
-                      final String buttonLabel = isCompleted ? "다시 " + label : label;
+                      final bool isCompleted = solutionType != null &&
+                          chatState.completedSolutionTypes
+                              .contains(solutionType);
+
+                      final bool isEnabled =
+                          isLastMessage || !isAdhdChoiceMessage;
+
+                      final String buttonLabel =
+                          isCompleted ? "다시 " + label : label;
 
                       final BoxDecoration decoration = isEnabled
                           ? (isCompleted
                               ? BoxDecoration(
                                   color: AppColors.white,
                                   borderRadius: BorderRadius.circular(10.r),
-                                  border: Border.all(color: AppColors.grey200, width: 1),
+                                  border: Border.all(
+                                      color: AppColors.grey200, width: 1),
                                 )
                               : BoxDecoration(
                                   color: AppColors.green50,
                                   borderRadius: BorderRadius.circular(10.r),
-                                  border: Border.all(color: AppColors.grey200, width: 1),
+                                  border: Border.all(
+                                      color: AppColors.grey200, width: 1),
                                 ))
                           : BoxDecoration(
                               // 비활성화 스타일
@@ -1208,9 +946,12 @@
 
                       final TextStyle textStyle = isEnabled
                           ? (isCompleted
-                              ? AppFontStyles.bodyMedium14.copyWith(color: AppColors.grey900)
-                              : AppFontStyles.bodyMedium14.copyWith(color: AppColors.grey900))
-                          : AppFontStyles.bodyMedium14.copyWith(color: AppColors.grey600);
+                              ? AppFontStyles.bodyMedium14
+                                  .copyWith(color: AppColors.grey900)
+                              : AppFontStyles.bodyMedium14
+                                  .copyWith(color: AppColors.grey900))
+                          : AppFontStyles.bodyMedium14
+                              .copyWith(color: AppColors.grey600);
 
                       // 2-3. 버튼 위젯 렌더링
                       return Padding(
@@ -1221,11 +962,18 @@
                                   // isEnabled일 때만 onTap 활성화
                                   switch (action) {
                                     case 'accept_solution':
-                                      final solutionId = option['solution_id'] as String?;
-                                      final solutionType = option['solution_type'] as String?;
-                                      final sessionId = proposal['session_id'] as String?;
-                                      if (solutionId != null && solutionType != null) {
-                                        ref.read(chatViewModelProvider.notifier).respondToSolution(
+                                      final solutionId =
+                                          option['solution_id'] as String?;
+                                      final solutionType =
+                                          option['solution_type'] as String?;
+                                      final sessionId =
+                                          proposal['session_id'] as String?;
+                                      if (solutionId != null &&
+                                          solutionType != null) {
+                                        ref
+                                            .read(
+                                                chatViewModelProvider.notifier)
+                                            .respondToSolution(
                                               solutionId: solutionId,
                                               solutionType: solutionType,
                                               sessionId: sessionId,
@@ -1236,17 +984,23 @@
 
                                     case 'adhd_has_task':
                                     case 'adhd_no_task':
-                                      final String label = option['label'] as String;
-                                      ref.read(chatViewModelProvider.notifier).respondToAdhdChoice(action, label);
+                                      final String label =
+                                          option['label'] as String;
+                                      ref
+                                          .read(chatViewModelProvider.notifier)
+                                          .respondToAdhdChoice(action, label);
                                       break;
 
                                     case 'decline_solution_and_talk':
                                     case 'safety_crisis':
-                                      ref.read(chatViewModelProvider.notifier).handleProposalAction(action);
+                                      ref
+                                          .read(chatViewModelProvider.notifier)
+                                          .handleProposalAction(action);
                                       break;
 
                                     default:
-                                      print("Error: Tapped unknown action in UI: $action");
+                                      print(
+                                          "Error: Tapped unknown action in UI: $action");
                                   }
                                 }
                               : null,
@@ -1260,7 +1014,6 @@
                                 style: textStyle,
                               ),
                             ),
->>>>>>> c20af274
                           ),
                         ),
                       );
@@ -1270,14 +1023,6 @@
               ),
             ),
           ),
-<<<<<<< HEAD
-          SizedBox(width: 4.w),
-          AppText(
-            _formattedNow(message.createdAt),
-            style:
-                AppFontStyles.bodyRegular14.copyWith(color: AppColors.grey900),
-          ),
-=======
           //           SizedBox(height: 4.h),
           //           GestureDetector(
           //             onTap: () {
@@ -1329,9 +1074,9 @@
           if (message.content.isNotEmpty)
             AppText(
               _formattedNow(message.createdAt),
-              style: AppFontStyles.bodyRegular14.copyWith(color: AppColors.grey900),
+              style: AppFontStyles.bodyRegular14
+                  .copyWith(color: AppColors.grey900),
             ),
->>>>>>> c20af274
         ],
       ),
     );
@@ -1378,7 +1123,8 @@
                   child: Center(
                     child: AppText(
                       '현재 나의 감정',
-                      style: AppFontStyles.bodySemiBold16.copyWith(color: AppColors.grey900),
+                      style: AppFontStyles.bodySemiBold16
+                          .copyWith(color: AppColors.grey900),
                     ),
                   ),
                 ),
@@ -1446,13 +1192,9 @@
                           width: 62.2.w,
                           decoration: BoxDecoration(
                             borderRadius: BorderRadius.circular(10.r),
-<<<<<<< HEAD
                             color: currentSelectedEmojiKey == emoji.label
                                 ? AppColors.grey100
                                 : Colors.transparent,
-=======
-                            color: currentSelectedEmojiKey == emoji.label ? AppColors.grey100 : Colors.transparent,
->>>>>>> c20af274
                           ),
                           child: Column(
                             children: [
@@ -1487,7 +1229,9 @@
 
 // 봇 입력중일 때 사용자 입력 불가 설정
   Widget _buildInputField({required bool isBotTyping}) {
-    final bool isSendButtonEnabled = !isBotTyping && (_messageInputController.text.trim().isNotEmpty || currentSelectedEmojiKey != 'default');
+    final bool isSendButtonEnabled = !isBotTyping &&
+        (_messageInputController.text.trim().isNotEmpty ||
+            currentSelectedEmojiKey != 'default');
 
     return KeyboardVisibilityBuilder(
       builder: (context, isKeyboardVisible) {
@@ -1521,16 +1265,11 @@
                       minLines: 1,
                       decoration: InputDecoration(
                         counterText: "", // 글자 수 카운터 숨기기
-<<<<<<< HEAD
                         hintText: isBotTyping
                             ? ""
                             : "무엇이든 입력하세요", // TODO: 입력 못하게 멘트를 넣어야하나..?
                         hintStyle: AppFontStyles.bodyRegular14
                             .copyWith(color: AppColors.grey600),
-=======
-                        hintText: isBotTyping ? "" : "무엇이든 입력하세요", // TODO: 입력 못하게 멘트를 넣어야하나..?
-                        hintStyle: AppFontStyles.bodyRegular14.copyWith(color: AppColors.grey600),
->>>>>>> c20af274
                         fillColor: Colors.transparent, // 컨테이너 색상을 따르도록 투명화
                         filled: true,
                         contentPadding: EdgeInsets.zero,
@@ -1543,12 +1282,8 @@
                 ),
                 // 봇 입력 중에는 이모지 선택 비활성화
                 Padding(
-<<<<<<< HEAD
                   padding:
                       EdgeInsets.symmetric(vertical: 8.h).copyWith(right: 12),
-=======
-                  padding: EdgeInsets.symmetric(vertical: 8.h).copyWith(right: 12),
->>>>>>> c20af274
                   child: Row(
                     children: [
                       AbsorbPointer(
@@ -1570,7 +1305,6 @@
                         // 봇 입력 중이거나 텍스트가 비어있으면 onTap을 null로 처리하여 비활성화
                         onTap: isSendButtonEnabled
                             ? () {
-<<<<<<< HEAD
                                 final chatVm =
                                     ref.read(chatViewModelProvider.notifier);
                                 final text =
@@ -1581,26 +1315,21 @@
                                   // 케이스 3: 텍스트 + 이모지 같이 입력
                                   chatVm.sendTextAndEmojiAsMessages(
                                       text, currentSelectedEmojiKey);
-=======
-                                final chatVm = ref.read(chatViewModelProvider.notifier);
-                                final text = _messageInputController.text.trim();
-                                // RIN ♥ 텍스트만, 이모지만, 텍스트+이모지 케이스 분리
-                                if (text.isNotEmpty && currentSelectedEmojiKey != 'default') {
-                                  // 케이스 3: 텍스트 + 이모지 같이 입력
-                                  chatVm.sendTextAndEmojiAsMessages(text, currentSelectedEmojiKey);
->>>>>>> c20af274
                                 } else if (text.isNotEmpty) {
                                   // 케이스 1: 텍스트만 입력
                                   chatVm.sendMessage(text, null);
-                                } else if (currentSelectedEmojiKey != 'default') {
+                                } else if (currentSelectedEmojiKey !=
+                                    'default') {
                                   // 케이스 2: 이모지만 입력
                                   // 디폴트 이미지면 아예 안보내지게!!
-                                  chatVm.sendEmojiAsMessage(currentSelectedEmojiKey);
+                                  chatVm.sendEmojiAsMessage(
+                                      currentSelectedEmojiKey);
                                 }
 
                                 _messageInputController.clear();
                                 setState(() {
-                                  currentSelectedEmojiKey = 'default'; // 이모지 전송 후 디폴트로 다시 돌아오기
+                                  currentSelectedEmojiKey =
+                                      'default'; // 이모지 전송 후 디폴트로 다시 돌아오기
                                   showEmojiBar = false;
                                 });
                               }
@@ -1610,10 +1339,9 @@
                           width: 24.w,
                           height: 24.h,
                           child: SvgPicture.asset(
-<<<<<<< HEAD
                             currentSelectedEmojiKey != "default" ||
                                     _messageInputController.text.isNotEmpty
-                                ? AppIcons.send_orange
+                                ? AppIcons.sendOrange
                                 : AppIcons.send,
                             colorFilter: currentSelectedEmojiKey != "default" ||
                                     _messageInputController.text.isNotEmpty
@@ -1622,13 +1350,6 @@
                                     isBotTyping
                                         ? AppColors.grey200
                                         : AppColors.grey400,
-=======
-                            currentSelectedEmojiKey != "default" || _messageInputController.text.isNotEmpty ? AppIcons.sendOrange : AppIcons.send,
-                            colorFilter: currentSelectedEmojiKey != "default" || _messageInputController.text.isNotEmpty
-                                ? null
-                                : ColorFilter.mode(
-                                    isBotTyping ? AppColors.grey200 : AppColors.grey400,
->>>>>>> c20af274
                                     BlendMode.srcIn,
                                   ),
                           ),
@@ -1669,12 +1390,9 @@
               )
             ],
           ),
-<<<<<<< HEAD
           child: AppText(DateFormat('yyyy년 MM월 dd일').format(date),
               style: AppFontStyles.bodyRegular12
                   .copyWith(color: AppColors.grey900)),
-=======
-          child: AppText(DateFormat('yyyy년 MM월 dd일').format(date), style: AppFontStyles.bodyRegular12.copyWith(color: AppColors.grey900)),
         ),
       ),
     );
@@ -1698,7 +1416,8 @@
     final String? _selectedFeedback = message.feedbackState;
 
     // 피드백 버튼을 만드는 Helper 함수
-    Widget buildFeedbackButton(String feedbackType, String iconPath, String filledIconPath) {
+    Widget buildFeedbackButton(
+        String feedbackType, String iconPath, String filledIconPath) {
       bool isSelected = _selectedFeedback == feedbackType;
       bool isUnselected = _selectedFeedback != null && !isSelected;
 
@@ -1731,7 +1450,9 @@
           child: Center(
             child: Padding(
               padding: EdgeInsets.all(
-                isSelected && filledIconPath == AppIcons.thumbsUpFilled ? 6.w : (iconPath == AppIcons.thumbsUp ? 10.w : 8.w),
+                isSelected && filledIconPath == AppIcons.thumbsUpFilled
+                    ? 6.w
+                    : (iconPath == AppIcons.thumbsUp ? 10.w : 8.w),
               ),
               child: SvgPicture.asset(
                 isSelected ? filledIconPath : iconPath,
@@ -1741,7 +1462,6 @@
               ),
             ),
           ),
->>>>>>> c20af274
         ),
       );
     }
@@ -1751,9 +1471,11 @@
       child: Row(
         mainAxisAlignment: MainAxisAlignment.start,
         children: [
-          buildFeedbackButton('helpful', AppIcons.thumbsUp, AppIcons.thumbsUpFilled),
+          buildFeedbackButton(
+              'helpful', AppIcons.thumbsUp, AppIcons.thumbsUpFilled),
           SizedBox(width: 8.w),
-          buildFeedbackButton('not_helpful', AppIcons.thumbsDown, AppIcons.thumbsDownFilled),
+          buildFeedbackButton(
+              'not_helpful', AppIcons.thumbsDown, AppIcons.thumbsDownFilled),
         ],
       ),
     );
