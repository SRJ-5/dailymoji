import 'package:dailymoji/core/constants/emoji_assets.dart';
import 'package:dailymoji/core/constants/emotion_map.dart';
import 'package:dailymoji/core/constants/presets.dart';
import 'package:dailymoji/core/constants/solution_scripts.dart';
import 'package:dailymoji/core/providers.dart';
import 'package:dailymoji/core/routers/router.dart';
import 'package:dailymoji/domain/entities/emotional_record.dart';
import 'package:dailymoji/domain/entities/message.dart';
import 'package:dailymoji/domain/enums/enum_data.dart';
import 'package:dailymoji/presentation/pages/onboarding/view_model/user_view_model.dart';
import 'package:flutter_riverpod/flutter_riverpod.dart';
import 'package:go_router/go_router.dart';
import 'package:dailymoji/domain/enums/enum_data.dart';

class ChatState {
  final List<Message> messages;
  final bool isTyping;
  final String? errorMessage;
  final bool isLoading; // 초기 로딩 상태
  final bool isLoadingMore; // 추가 메시지 로딩 상태
  final bool hasMore; // 더 불러올 메시지가 있는지
  final bool clearPendingEmoji; // RIN ♥ : UI의 이모지 상태를 초기화하기 위해 추가

  ChatState({
    this.messages = const [],
    this.isTyping = false,
    this.errorMessage,
    this.isLoading = true,
    this.isLoadingMore = false,
    this.hasMore = true,
    this.clearPendingEmoji = false,
  });

  ChatState copyWith({
    List<Message>? messages,
    bool? isTyping,
    String? errorMessage,
    bool? isLoading,
    bool? isLoadingMore,
    bool? hasMore,
    bool? clearPendingEmoji,
  }) {
    return ChatState(
      messages: messages ?? this.messages,
      isTyping: isTyping ?? this.isTyping,
      errorMessage: errorMessage,
      isLoading: isLoading ?? this.isLoading,
      isLoadingMore: isLoadingMore ?? this.isLoadingMore,
      hasMore: hasMore ?? this.hasMore,
      clearPendingEmoji: clearPendingEmoji ?? this.clearPendingEmoji,
    );
  }
}

class ChatViewModel extends Notifier<ChatState> {
// ---------------------------------------------------------------------------
// State & Dependencies
// ---------------------------------------------------------------------------

// 페이지네이션 상수
  static const int _pageSize = 50;

<<<<<<< HEAD
// UserViewModel에서 실제 ID를 가져오고, 없으면 임시 ID 사용(개발용)
=======
  // UserViewModel에서 실제 ID를 가져오고, 없으면 임시 ID 사용(개발용)
>>>>>>> 07e3efa3
  String? get _userId =>
      ref.read(userViewModelProvider).userProfile?.id ??
      "ffc9c57c-b744-4924-a3e7-65781ecf6ab3";

//사용자의 텍스트 답변을 기다리는 이모지 상태
  String? _pendingEmotionForAnalysis;
  String? _lastEmojiOnlyCluster; // RIN ♥ 이모지 전송 직후의 클러스터 저장
  String? _lastEmojiMessageId; // RIN ♥ 이모지 전송 직후의 메시지 ID 저장 (세션 업데이트용)
  DateTime? _targetDate; // 현재 로드 중인 특정 날짜 (무한 스크롤 제어용)

  @override
  ChatState build() => ChatState();

// ---------------------------------------------------------------------------
// Core Methods
// ---------------------------------------------------------------------------

<<<<<<< HEAD
// --- Rin: 채팅방 진입 시 초기화 로직 ---
=======
  // --- Rin: 채팅방 진입 시 초기화 로직 ---
>>>>>>> 07e3efa3
  Future<void> enterChatRoom(String? emotionFromHome,
      {DateTime? specificDate}) async {
    final currentUserId = _userId; // Getter를 통해 현재 ID 가져오기
    if (currentUserId == null) {
      print(
          "RIN: 🚨 [ViewModel] ERROR: User ID is null. Cannot enter chat room.");
      state = state.copyWith(isLoading: false, errorMessage: "로그인 정보가 없습니다.");
      return;
    }
    _subscribeToMessages(currentUserId);

// 1. 대화 기록 불러오기 (특정 날짜 또는 오늘)
    await _loadMessages(currentUserId, targetDate: specificDate);

// 홈에서 이모지를 선택하고 들어온 경우, 대화 흐름 시작
    if (emotionFromHome != null) {
// 1. UI에 표시할 메시지 객체들을 먼저 생성
      final emojiMessage = Message(
        userId: currentUserId,
        sender: Sender.user,
        type: MessageType.image,
        imageAssetPath: kEmojiAssetMap[emotionFromHome],
      );
// // 2. 시스템 메시지 객체 생성
// final displayEmotion =
// kEmotionKeyToDisplay[emotionFromHome] ?? emotionFromHome;
// final systemMessage = Message(
// userId: currentUserId,
// sender: Sender.bot,
// type: MessageType.system,
// content: "$displayEmotion 상태에 맞춰 대화를 진행할게요.",
// );
// // 3. 이모지와 시스템 메시지를 한 번에 UI에 업데이트 (동시 표시)
// state = state
// .copyWith(messages: [...state.messages, emojiMessage, systemMessage]);

      state = state.copyWith(messages: [...state.messages, emojiMessage]);

// 4. UI 업데이트 이후, 백그라운드에서 대화 시작 로직 실행
      await _startConversationWithEmoji(emojiMessage, emotionFromHome);
// RIN ♥ : 홈에서 온 이모지 처리가 끝나면 ui에 초기화 신호 보내기(디폴트로 돌려놓기 위함)
      state = state.copyWith(clearPendingEmoji: true);
    }
  }

// RIN ♥ : UI에서 초기화 신호를 확인한 후, 다시 false로 돌려놓는 함수
  void consumeClearPendingEmojiSignal() {
    state = state.copyWith(clearPendingEmoji: false);
  }

// // ---------------------------------------------------------------------------
// // 메시지 로드 & 구독
// // ---------------------------------------------------------------------------

  /// 사용자 텍스트 메시지 전송
  Future<void> sendMessage(String content, String? selectedEmotionKey) async {
// ♥ 변경: String? emotion으로 변경
    final currentUserId = _userId;
    if (currentUserId == null) return;

    final message = Message(
      userId: currentUserId,
      content: content,
      sender: Sender.user,
      type: MessageType.normal,
    );
    final savedMessage = await _addUserMessageToChat(message);

// 대기 중인 이모지가 있으면 그것을 분석에 사용하고, 없으면 현재 입력창의 이모지를 사용
    final emotionForAnalysis = _pendingEmotionForAnalysis ??
        selectedEmotionKey; // ♥ 변경: selectedEmotionKey 사용

// 대기 중인 이모지를 사용했으므로, 이제 상태를 초기화
    if (_pendingEmotionForAnalysis != null) {
      _pendingEmotionForAnalysis = null;
    }

// RIN ♥ : 이모지-텍스트 연계 분석 로직 추가!
// 이모지만 보낸 직후에 텍스트가 입력되었고, 두 메시지의 클러스터가 같을 경우
    EmotionalRecord? emotionalRecordFromEmojiOnly;
    if (_lastEmojiOnlyCluster != null &&
        _lastEmojiMessageId != null &&
        emotionForAnalysis != null) {
<<<<<<< HEAD
// 백엔드에 _pendingEmotionForAnalysis (이모지)와 텍스트를 함께 전달하여 풀파이프라인 분석 요청
// 이모지+텍스트 가중치를 붙여 최종 점수로 저장
=======
      // 백엔드에 _pendingEmotionForAnalysis (이모지)와 텍스트를 함께 전달하여 풀파이프라인 분석 요청
      // 이모지+텍스트 가중치를 붙여 최종 점수로 저장
>>>>>>> 07e3efa3
      emotionalRecordFromEmojiOnly = await _analyzeAndRespond(
        userMessage: savedMessage,
        textForAnalysis: message.content,
        emotion: emotionForAnalysis,
        updateSessionIdForMessageId:
            _lastEmojiMessageId, // 이전 이모지 메시지 ID로 세션 업데이트
      );
// 이모지-텍스트 연계 분석이 완료되면 상태 초기화
      _lastEmojiOnlyCluster = null;
      _lastEmojiMessageId = null;
    } else {
// 백엔드에 종합 분석 요청
      await _analyzeAndRespond(
        userMessage: savedMessage,
        textForAnalysis: message.content,
        emotion: emotionForAnalysis, //이모지 키 전달
      );
    }
  }

  /// 이모지 메시지 전송 (채팅방 내에서 선택 시)
  Future<void> sendEmojiAsMessage(String emotion) async {
    final currentUserId = _userId;
    if (currentUserId == null) return;

    final emojiMessage = Message(
      userId: currentUserId,
      sender: Sender.user,
      type: MessageType.image,
      imageAssetPath: kEmojiAssetMap[emotion],
    );

// 백그라운드에서 대화 시작 로직 실행
// (UI에는 이미 추가했으므로, 이 함수는 DB 저장 및 봇 질문 로직만 담당)
    await _startConversationWithEmoji(emojiMessage, emotion);
  }

// RIN ♥ : 텍스트와 이모지를 별도의 메시지로 전송 (케이스 3)
  Future<void> sendTextAndEmojiAsMessages(
      String text, String emotionKey) async {
    final currentUserId = _userId;
    if (currentUserId == null) return;

// 1. 이모지 메시지 전송 (지연 없이 바로)
    final emojiMessage = Message(
      userId: currentUserId,
      sender: Sender.user,
      type: MessageType.image,
      imageAssetPath: kEmojiAssetMap[emotionKey],
    );
    final savedEmojiMessage = await _addUserMessageToChat(emojiMessage);

// 2. 텍스트 메시지 먼저 전송
    final textMessage = Message(
      userId: currentUserId,
      content: text,
      sender: Sender.user,
      type: MessageType.normal,
    );
    final savedTextMessage = await _addUserMessageToChat(textMessage);

// 3. 백엔드에 텍스트와 이모지 가중치를 붙여 풀 파이프라인으로 분석 요청
    await _analyzeAndRespond(
      userMessage: savedTextMessage, // 텍스트 메시지에 세션 ID 연결
      textForAnalysis: text,
      emotion: emotionKey,
    );
  }

// ---------------------------------------------------------------------------
// Helper Methods
// ---------------------------------------------------------------------------

// RIN ♥ : 여기서 이모지 전송 직후에 텍스트 받는 로직으로 modify
  /// 이모지 선택 후 공감 질문으로 이어지는 대화 시작 로직
  /// DB 저장 및 봇 질문 로직을 담당하므로
  /// UI에 메시지를 중복으로 추가하지 않도록 조심하기!!
  Future<void> _startConversationWithEmoji(
      Message emojiMessage, String emotion) async {
<<<<<<< HEAD
// Optimistic UI: UI에 메시지가 이미 있는지 확인하여 중복 추가 방지
=======
    // Optimistic UI: UI에 메시지가 이미 있는지 확인하여 중복 추가 방지
>>>>>>> 07e3efa3
    final isAlreadyInState =
        state.messages.any((m) => m.tempId == emojiMessage.tempId);

// 저장된 메시지 객체를 반드시 확보해서 sessionId 업데이트에 사용
    Message savedEmojiMsg;

    if (isAlreadyInState) {
<<<<<<< HEAD
// DB에만 저장하고 UI는 건드리지 않음
=======
      // DB에만 저장하고 UI는 건드리지 않음
>>>>>>> 07e3efa3
      final saved =
          await ref.read(sendMessageUseCaseProvider).execute(emojiMessage);
      savedEmojiMsg = saved;
    } else {
<<<<<<< HEAD
// 만약 UI에 없다면 추가 (안전장치)
=======
      // 만약 UI에 없다면 추가 (안전장치)
>>>>>>> 07e3efa3
      final saved = await _addUserMessageToChat(
          emojiMessage); // _addUserMessageToChat은 Message를 반환
      savedEmojiMsg = saved;
    }

    _pendingEmotionForAnalysis = emotion; // 텍스트 입력 대기중인 이모지 설정
    final currentUserId = _userId!;
    final userProfile = ref.read(userViewModelProvider).userProfile;

    try {
//리액션 스크립트로 질문/공감 멘트
// - 서버 /analyze(text="") 퀵세이브 → sessionId + 대사(text) 동시 수신
      final emojiRepo = ref.read(emojiReactionRepositoryProvider);
      final EmotionalRecord emotionalRecord =
          await emojiRepo.getReactionWithSession(
<<<<<<< HEAD
// EmotionalRecord 타입으로 받기
        userId: currentUserId,
        emotion: emotion,
        onboarding: userProfile?.onboardingScores ?? {},
// 🤩 RIN: 캐릭터 성향 넘기기
        characterPersonality: userProfile?.characterPersonality,
=======
        // EmotionalRecord 타입으로 받기
        userId: currentUserId,
        emotion: emotion,
        onboarding:
            ref.read(userViewModelProvider).userProfile?.onboardingScores ?? {},
>>>>>>> 07e3efa3
      );

// 이모지 전송 직후의 클러스터와 메시지 ID 저장
      _lastEmojiOnlyCluster = emotionalRecord.topCluster;
      _lastEmojiMessageId = savedEmojiMsg.id;

// 세션 연결
      if (emotionalRecord.sessionId != null && savedEmojiMsg.id != null) {
//emotionalRecord.sessionId 사용
        await ref.read(updateMessageSessionIdUseCaseProvider).execute(
              messageId: savedEmojiMsg.id!,
              sessionId:
                  emotionalRecord.sessionId!, // emotionalRecord.sessionId 사용
            );
      }

// 받은 대사 보여지기
      final questionMessage = Message(
        userId: currentUserId,
        sender: Sender.bot,
        content: emotionalRecord.empathyText ??
            "어떤 일 때문에 그렇게 느끼셨나요?", //emotionalRecord의 empathyText 사용
      );
      await _addBotMessageToChat(questionMessage);
    } catch (e) {
//fallback
      print("RIN: 🚨 Failed to fetch reaction script: $e");
      final fallbackMessage = Message(
          userId: currentUserId,
          sender: Sender.bot,
          content: "어떤 일 때문에 그렇게 느끼셨나요?");
      await _addBotMessageToChat(fallbackMessage);
    }
  }

// 백엔드에 감정 분석 및 솔루션 제안 요청
// RIN ♥ : EmotionalRecord? 타입 반환, updateSessionIdForMessageId 파라미터 추가
  Future<EmotionalRecord?> _analyzeAndRespond({
    required Message userMessage,
    required String textForAnalysis,
    required String? emotion, // nullable
    String? updateSessionIdForMessageId, // 세션 ID 업데이트할 메시지 ID
  }) async {
    final currentUserId = _userId;
    if (currentUserId == null) return null;

    final userState = ref.read(userViewModelProvider);
    final userProfile = userState.userProfile;
    final characterName = userState.userProfile?.characterNm ?? "모지";

<<<<<<< HEAD
// "입력 중..." 메시지 표시
=======
    // "입력 중..." 메시지 표시
>>>>>>> 07e3efa3
    final analyzingMessage = Message(
        userId: currentUserId,
        content: "$characterName이(가) 입력하고 있어요...",
        sender: Sender.bot,
        type: MessageType.analysis);
    state = state.copyWith(
        isTyping: true, messages: [...state.messages, analyzingMessage]);

    try {
<<<<<<< HEAD
// /analyze 앤드포인트 연결
=======
      // /analyze 앤드포인트 연결
>>>>>>> 07e3efa3
      final emotionalRecord =
          await ref.read(analyzeEmotionUseCaseProvider).execute(
                userId: currentUserId,
                text: textForAnalysis,
                emotion: emotion,
                onboarding: userState.userProfile?.onboardingScores ?? {},
<<<<<<< HEAD
                characterPersonality: userProfile?.characterPersonality,
              );

// "입력 중..." 메시지 제거
=======
              );

      // "입력 중..." 메시지 제거
>>>>>>> 07e3efa3
      state = state.copyWith(
          messages: state.messages
              .where((m) => m.type != MessageType.analysis)
              .toList());

      final sessionId = emotionalRecord.sessionId;
// intervention은 항상 Map 형태
      final intervention = emotionalRecord.intervention;
      final presetId = intervention['preset_id'] as String?;

      switch (presetId) {
// Rin: 칭긔칭긔모드
        case PresetIds.friendlyReply:
          final botMessage = Message(
            userId: currentUserId,
            content: emotionalRecord.intervention['text'] as String,
            sender: Sender.bot,
          );
          await _addBotMessageToChat(botMessage);
          break; // 여기서 대화 흐름이 한번 끝남

// 솔루션 제안 모드
        case PresetIds.solutionProposal:
// intervention 맵에서 직접 데이터 추출 (안전성)
// `as String?`을 사용하여, 혹시 키가 없더라도 null로 처리되어 앱이 멈추지 않도록
          final empathyText = intervention['empathy_text'] as String?;
          final analysisText = intervention['analysis_text'] as String?;
          final topCluster = intervention['top_cluster'] as String?;

// 1. [공감] 메시지 먼저 보내기 (null이 아닐 때만)
          if (empathyText != null) {
            final empathyMessage = Message(
              userId: currentUserId,
              content: empathyText,
              sender: Sender.bot,
            );
            await _addBotMessageToChat(empathyMessage);
            await Future.delayed(const Duration(milliseconds: 1000));
          }

// 2. [분석 결과] 메시지 보내기 (null이 아닐 때만)
          if (analysisText != null) {
            final analysisMessage = Message(
                userId: currentUserId,
                content: analysisText,
                sender: Sender.bot);
            await _addBotMessageToChat(analysisMessage);
            await Future.delayed(const Duration(milliseconds: 1200));
          }
// 3. [솔루션 제안]을 위해 /solutions/propose 호출 (모든 조건이 맞을 때만)
          if (sessionId != null && topCluster != null) {
            await _proposeSolution(sessionId, topCluster, currentUserId);
          }
          break;

// 안전 위기 모드
        case PresetIds.safetyCrisisModal:
        case PresetIds.safetyCrisisSelfHarm:
        case PresetIds.safetyCrisisAngerAnxiety:
        case PresetIds.safetyCheckIn:
          final cluster = intervention['cluster'] as String;
          final solutionId = intervention['solution_id'] as String;
          final safetyText = kSolutionProposalScripts[cluster]?.first ??
              "많이 힘드시군요. 지금 도움이 필요할 수 있어요.";

          final botMessage = Message(
            userId: currentUserId,
            content: safetyText,
            sender: Sender.bot,
            type: MessageType.solutionProposal,
            proposal: {
              "solution_id": solutionId,
              "options": [
                {"label": "도움받기", "action": "preparing"},
                {"label": "괜찮아요", "action": "decline_solution_and_talk"}
              ]
            },
          );
          await _addBotMessageToChat(botMessage);
          break;

// RIN ♥ : 이모지 단독 입력 시의 응답 처리 (백엔드에서 EMOJI_REACTION presetId로 옴)
        case PresetIds.emojiReaction:
          final reactionText = intervention['empathy_text'] as String?;
          if (reactionText != null) {
            final botMessage = Message(
              userId: currentUserId,
              content: reactionText,
              sender: Sender.bot,
            );
            await _addBotMessageToChat(botMessage);
          }
          break;

        default:
          final errorMessage = Message(
            userId: currentUserId,
            content: "죄송해요, 응답을 이해할 수 없었어요.",
            sender: Sender.bot,
          );
          await _addBotMessageToChat(errorMessage);
      }

// 세션 ID 업데이트
      if (sessionId != null && userMessage.id != null) {
        await ref.read(updateMessageSessionIdUseCaseProvider).execute(
              messageId: userMessage.id!,
              sessionId: sessionId,
            );
      }
// RIN ♥ : 이모지-텍스트 연계 분석 시 이전 이모지 메시지에도 세션 ID 업데이트
      if (sessionId != null && updateSessionIdForMessageId != null) {
        await ref.read(updateMessageSessionIdUseCaseProvider).execute(
              messageId: updateSessionIdForMessageId,
              sessionId: sessionId,
            );
      }
      return emotionalRecord; // emotionalRecord 반환
    } catch (e, stackTrace) {
      print("analyzeAndRespond error : $e\n$stackTrace");
      state = state.copyWith(
        messages: state.messages
            .where((m) => m.type != MessageType.analysis)
            .toList(),
        errorMessage: "감정 분석에 실패했어요. 😥",
      );
      return null;
    } finally {
      state = state.copyWith(isTyping: false);
    }
  }

  /// 솔루션 제안 로직
  Future<void> _proposeSolution(
      String sessionId, String topCluster, String currentUserId) async {
    try {
      final proposalResponse =
          await ref.read(proposeSolutionUseCaseProvider).execute(
                userId: currentUserId,
                sessionId: sessionId,
                topCluster: topCluster,
              );

      final proposalMessage = Message(
        userId: currentUserId,
        content: proposalResponse['proposal_text'] as String,
        sender: Sender.bot,
        type: MessageType.solutionProposal,
        proposal: {
          "solution_id": proposalResponse['solution_id'],
          "options": [
            {"label": "좋아, 해볼게!", "action": "accept_solution"},
            {"label": "아니, 더 대화할래", "action": "decline_solution_and_talk"}
          ]
        },
      );
      await _addBotMessageToChat(proposalMessage);
    } catch (e) {
      print("RIN: 🚨 [ViewModel] Failed to propose solution: $e");
      final errorMessage = Message(
          userId: currentUserId,
          content: "솔루션을 제안하는 중에 문제가 발생했어요.",
          sender: Sender.bot);
      await _addBotMessageToChat(errorMessage);
    }
  }

// ---------------------------------------------------------------------------
// Data & State Management Utilities
// ---------------------------------------------------------------------------

// --- Rin: 특정 날짜 또는 오늘 대화 기록 불러오기 ---
  Future<void> _loadMessages(String userId, {DateTime? targetDate}) async {
// private 변수에 targetDate 저장
    _targetDate = targetDate;
    state = state.copyWith(isLoading: true);
    try {
// targetDate가 있으면 해당 날짜의 시작 시점부터, 없으면 전체 메시지
      String? cursorIso;
      if (_targetDate != null) {
<<<<<<< HEAD
// 해당 날짜의 다음 날 00:00:00을 커서로 설정 (그 이전 메시지들을 가져오기 위해)
=======
        // 해당 날짜의 다음 날 00:00:00을 커서로 설정 (그 이전 메시지들을 가져오기 위해)
>>>>>>> 07e3efa3
        final nextDay = DateTime(
            _targetDate!.year, _targetDate!.month, _targetDate!.day + 1);
        cursorIso = nextDay.toIso8601String();
      }

// 특정 날짜의 경우 모든 메시지를 로드하기 위해 limit을 크게 설정
      final limit = _targetDate != null ? 1000 : _pageSize; // 특정 날짜면 최대 1000개까지

      final msgs = await ref.read(loadMessagesUseCaseProvider).execute(
            userId: userId,
            limit: limit,
            cursorIso: cursorIso,
          );

// 특정 날짜가 지정된 경우, 해당 날짜의 메시지만 필터링
      List<Message> filteredMsgs = msgs;
      if (_targetDate != null) {
        final targetDateStart =
            DateTime(_targetDate!.year, _targetDate!.month, _targetDate!.day);
        final targetDateEnd = DateTime(_targetDate!.year, _targetDate!.month,
            _targetDate!.day, 23, 59, 59);

        filteredMsgs = msgs.where((msg) {
          return msg.createdAt.isAfter(targetDateStart) &&
              msg.createdAt.isBefore(targetDateEnd);
        }).toList();
      }

// DB에서 가져온 메시지를 createdAt(생성 시간) 기준으로 정렬해야함!
      filteredMsgs.sort((a, b) => a.createdAt.compareTo(b.createdAt));

// 특정 날짜 모드에서는 무한 스크롤 비활성화, 일반 모드에서는 페이지 사이즈로 판단
      final hasMore = _targetDate != null ? false : (msgs.length >= _pageSize);
      state = state.copyWith(
          messages: filteredMsgs, isLoading: false, hasMore: hasMore);
    } catch (e) {
      state = state.copyWith(errorMessage: e.toString(), isLoading: false);
    }
  }

// --- 추가 메시지 로드 (무한 스크롤) ---
  Future<void> loadMoreMessages() async {
    if (state.isLoadingMore || !state.hasMore) return;

// 특정 날짜가 설정된 경우 무한 스크롤 비활성화
    if (_targetDate != null) return;

    final currentUserId = _userId;
    if (currentUserId == null) return;

// 가장 오래된 메시지의 timestamp를 cursor로 사용
    if (state.messages.isEmpty) return;

    final oldestMessage = state.messages.first;
    final cursorIso = oldestMessage.createdAt.toIso8601String();

    state = state.copyWith(isLoadingMore: true);

    try {
      final additionalMsgs =
          await ref.read(loadMessagesUseCaseProvider).execute(
                userId: currentUserId,
                limit: _pageSize,
                cursorIso: cursorIso,
              );

      if (additionalMsgs.isNotEmpty) {
// 새로 가져온 메시지들을 정렬 (특정 날짜 모드는 이미 early return으로 제외됨)
        additionalMsgs.sort((a, b) => a.createdAt.compareTo(b.createdAt));

// 기존 메시지 앞에 새 메시지들을 추가
        final updatedMessages = [...additionalMsgs, ...state.messages];

// 페이지 사이즈 미만이면 더 이상 로드할 메시지가 없다고 가정
        final hasMore = additionalMsgs.length >= _pageSize;

        state = state.copyWith(
          messages: updatedMessages,
          isLoadingMore: false,
          hasMore: hasMore,
        );
      } else {
// 더 이상 메시지가 없음
        state = state.copyWith(isLoadingMore: false, hasMore: false);
      }
    } catch (e) {
      state = state.copyWith(
          isLoadingMore: false, errorMessage: "추가 메시지를 불러오는데 실패했어요.");
    }
  }

  /// 새로운 메시지 구독

  void _subscribeToMessages(String userId) {
    ref.read(subscribeMessagesUseCaseProvider).execute(
          userId: userId,
          onNewMessage: (message) {
            final isExist = state.messages.any((m) => m.id == message.id);
            if (!isExist && message.sender == Sender.bot) {
              state = state.copyWith(messages: [...state.messages, message]);
            }
          },
        );
  }

  /// UI에 사용자 메시지 추가 및 DB 저장 (Optimistic UI)
  Future<Message> _addUserMessageToChat(Message message) async {
// 1. UI에 즉시 메시지 추가
    state = state.copyWith(messages: [...state.messages, message]);

    try {
<<<<<<< HEAD
// 2. DB에 메시지 저장
=======
      // 2. DB에 메시지 저장
>>>>>>> 07e3efa3
      final savedMessageFromDB =
          await ref.read(sendMessageUseCaseProvider).execute(message);

// 3. UI의 임시 메시지를 DB 정보가 포함된 완전한 메시지로 교체
      final completeMessage = savedMessageFromDB.copyWith(
        imageAssetPath: message.imageAssetPath,
        tempId: message.tempId,
      );

      final updatedMessages = List<Message>.from(state.messages);
      final index =
          updatedMessages.indexWhere((m) => m.tempId == completeMessage.tempId);
      if (index != -1) {
        updatedMessages[index] = completeMessage;
        state = state.copyWith(messages: updatedMessages);
      }
      return completeMessage;
    } catch (e) {
<<<<<<< HEAD
// 에러 발생 시, 낙관적으로 추가했던 메시지를 다시 제거
=======
      // 에러 발생 시, 낙관적으로 추가했던 메시지를 다시 제거
>>>>>>> 07e3efa3
      state = state.copyWith(
          messages:
              state.messages.where((m) => m.tempId != message.tempId).toList());
      rethrow;
    }
  }

  /// UI에 봇 메시지 추가 및 DB 저장
  Future<void> _addBotMessageToChat(Message botMessage) async {
    final savedBotMessage =
        await ref.read(sendMessageUseCaseProvider).execute(botMessage);
    state = state.copyWith(messages: [...state.messages, savedBotMessage]);
  }

// ---------------------------------------------------------------------------
// User Action Handlers
// ---------------------------------------------------------------------------

  /// 솔루션 완료 후 후속 질문 메시지 전송
  Future<void> sendFollowUpMessageAfterSolution(
      {required String reason}) async {
<<<<<<< HEAD
// 채팅방 진입 시 기존 메시지를 먼저 로드
=======
    // 채팅방 진입 시 기존 메시지를 먼저 로드
>>>>>>> 07e3efa3
    if (state.messages.isEmpty) {
      if (_userId == null) return;
      await _loadMessages(_userId!);
    }

// chat 페이지로 넘어가는 reason에 따라 다른 메시지를 선택
    String content;
    if (reason == 'user_closed') {
      content = "대화를 더 해볼까요?";
    } else {
// 'video_ended' 또는 기타 경우
      content = "어때요? 좀 좋아진 것 같아요?😊";
    }

    final followUpMessage = Message(
      userId: _userId!,
      content: content,
      sender: Sender.bot,
      type: MessageType.normal,
    );

<<<<<<< HEAD
// 이미 해당 메시지가 있는지 확인하여 중복 전송 방지
// 가장 마지막 메시지가 이 메시지와 동일하면 보내지 않음
=======
    // 이미 해당 메시지가 있는지 확인하여 중복 전송 방지
    // 가장 마지막 메시지가 이 메시지와 동일하면 보내지 않음
>>>>>>> 07e3efa3
    if (state.messages.isNotEmpty &&
        state.messages.last.content == followUpMessage.content &&
        state.messages.last.sender == Sender.bot) {
      return; // 중복이므로 보내지 않음
    }

    await _addBotMessageToChat(followUpMessage);
  }

  /// 솔루션 제안에 대한 사용자 응답 처리
  Future<void> respondToSolution(String solutionId, String action) async {
    final currentUserId = _userId;
    if (currentUserId == null) return;

    if (action == "decline_solution_and_talk") {
      final message = Message(
          userId: currentUserId,
          content: "저에게 털어놓으세요. 귀 기울여 듣고 있을게요.",
          sender: Sender.bot);
      await _addBotMessageToChat(message);
      return;
    }

    if (action == "accept_solution") {
      navigatorkey.currentContext?.push('/breathing/$solutionId');
    }

    if (action == "preparing") {
      String title = "상담센터 연결";
      navigatorkey.currentContext?.push('/prepare/$title');
    } else {
      navigatorkey.currentContext?.push('/breathing/$solutionId');
    }
  }

  /// 에러 메시지 초기화
  void clearError() {
    state = state.copyWith(errorMessage: null);
  }
}

// ---------------------------------------------------------------------------
// Provider Definition
// ---------------------------------------------------------------------------

final chatViewModelProvider =
    NotifierProvider<ChatViewModel, ChatState>(ChatViewModel.new);<|MERGE_RESOLUTION|>--- conflicted
+++ resolved
@@ -60,11 +60,9 @@
 // 페이지네이션 상수
   static const int _pageSize = 50;
 
-<<<<<<< HEAD
+
 // UserViewModel에서 실제 ID를 가져오고, 없으면 임시 ID 사용(개발용)
-=======
-  // UserViewModel에서 실제 ID를 가져오고, 없으면 임시 ID 사용(개발용)
->>>>>>> 07e3efa3
+
   String? get _userId =>
       ref.read(userViewModelProvider).userProfile?.id ??
       "ffc9c57c-b744-4924-a3e7-65781ecf6ab3";
@@ -82,11 +80,9 @@
 // Core Methods
 // ---------------------------------------------------------------------------
 
-<<<<<<< HEAD
+
 // --- Rin: 채팅방 진입 시 초기화 로직 ---
-=======
-  // --- Rin: 채팅방 진입 시 초기화 로직 ---
->>>>>>> 07e3efa3
+
   Future<void> enterChatRoom(String? emotionFromHome,
       {DateTime? specificDate}) async {
     final currentUserId = _userId; // Getter를 통해 현재 ID 가져오기
@@ -170,13 +166,10 @@
     if (_lastEmojiOnlyCluster != null &&
         _lastEmojiMessageId != null &&
         emotionForAnalysis != null) {
-<<<<<<< HEAD
+
 // 백엔드에 _pendingEmotionForAnalysis (이모지)와 텍스트를 함께 전달하여 풀파이프라인 분석 요청
 // 이모지+텍스트 가중치를 붙여 최종 점수로 저장
-=======
-      // 백엔드에 _pendingEmotionForAnalysis (이모지)와 텍스트를 함께 전달하여 풀파이프라인 분석 요청
-      // 이모지+텍스트 가중치를 붙여 최종 점수로 저장
->>>>>>> 07e3efa3
+
       emotionalRecordFromEmojiOnly = await _analyzeAndRespond(
         userMessage: savedMessage,
         textForAnalysis: message.content,
@@ -256,11 +249,9 @@
   /// UI에 메시지를 중복으로 추가하지 않도록 조심하기!!
   Future<void> _startConversationWithEmoji(
       Message emojiMessage, String emotion) async {
-<<<<<<< HEAD
+
 // Optimistic UI: UI에 메시지가 이미 있는지 확인하여 중복 추가 방지
-=======
-    // Optimistic UI: UI에 메시지가 이미 있는지 확인하여 중복 추가 방지
->>>>>>> 07e3efa3
+
     final isAlreadyInState =
         state.messages.any((m) => m.tempId == emojiMessage.tempId);
 
@@ -268,20 +259,16 @@
     Message savedEmojiMsg;
 
     if (isAlreadyInState) {
-<<<<<<< HEAD
+
 // DB에만 저장하고 UI는 건드리지 않음
-=======
-      // DB에만 저장하고 UI는 건드리지 않음
->>>>>>> 07e3efa3
+
       final saved =
           await ref.read(sendMessageUseCaseProvider).execute(emojiMessage);
       savedEmojiMsg = saved;
     } else {
-<<<<<<< HEAD
+
 // 만약 UI에 없다면 추가 (안전장치)
-=======
-      // 만약 UI에 없다면 추가 (안전장치)
->>>>>>> 07e3efa3
+
       final saved = await _addUserMessageToChat(
           emojiMessage); // _addUserMessageToChat은 Message를 반환
       savedEmojiMsg = saved;
@@ -297,20 +284,14 @@
       final emojiRepo = ref.read(emojiReactionRepositoryProvider);
       final EmotionalRecord emotionalRecord =
           await emojiRepo.getReactionWithSession(
-<<<<<<< HEAD
+
 // EmotionalRecord 타입으로 받기
         userId: currentUserId,
         emotion: emotion,
         onboarding: userProfile?.onboardingScores ?? {},
 // 🤩 RIN: 캐릭터 성향 넘기기
         characterPersonality: userProfile?.characterPersonality,
-=======
-        // EmotionalRecord 타입으로 받기
-        userId: currentUserId,
-        emotion: emotion,
-        onboarding:
-            ref.read(userViewModelProvider).userProfile?.onboardingScores ?? {},
->>>>>>> 07e3efa3
+
       );
 
 // 이모지 전송 직후의 클러스터와 메시지 ID 저장
@@ -361,11 +342,9 @@
     final userProfile = userState.userProfile;
     final characterName = userState.userProfile?.characterNm ?? "모지";
 
-<<<<<<< HEAD
+
 // "입력 중..." 메시지 표시
-=======
-    // "입력 중..." 메시지 표시
->>>>>>> 07e3efa3
+
     final analyzingMessage = Message(
         userId: currentUserId,
         content: "$characterName이(가) 입력하고 있어요...",
@@ -375,27 +354,21 @@
         isTyping: true, messages: [...state.messages, analyzingMessage]);
 
     try {
-<<<<<<< HEAD
+
 // /analyze 앤드포인트 연결
-=======
-      // /analyze 앤드포인트 연결
->>>>>>> 07e3efa3
+
       final emotionalRecord =
           await ref.read(analyzeEmotionUseCaseProvider).execute(
                 userId: currentUserId,
                 text: textForAnalysis,
                 emotion: emotion,
                 onboarding: userState.userProfile?.onboardingScores ?? {},
-<<<<<<< HEAD
+
                 characterPersonality: userProfile?.characterPersonality,
               );
 
 // "입력 중..." 메시지 제거
-=======
-              );
-
-      // "입력 중..." 메시지 제거
->>>>>>> 07e3efa3
+
       state = state.copyWith(
           messages: state.messages
               .where((m) => m.type != MessageType.analysis)
@@ -576,11 +549,9 @@
 // targetDate가 있으면 해당 날짜의 시작 시점부터, 없으면 전체 메시지
       String? cursorIso;
       if (_targetDate != null) {
-<<<<<<< HEAD
+
 // 해당 날짜의 다음 날 00:00:00을 커서로 설정 (그 이전 메시지들을 가져오기 위해)
-=======
-        // 해당 날짜의 다음 날 00:00:00을 커서로 설정 (그 이전 메시지들을 가져오기 위해)
->>>>>>> 07e3efa3
+
         final nextDay = DateTime(
             _targetDate!.year, _targetDate!.month, _targetDate!.day + 1);
         cursorIso = nextDay.toIso8601String();
@@ -692,11 +663,9 @@
     state = state.copyWith(messages: [...state.messages, message]);
 
     try {
-<<<<<<< HEAD
+
 // 2. DB에 메시지 저장
-=======
-      // 2. DB에 메시지 저장
->>>>>>> 07e3efa3
+
       final savedMessageFromDB =
           await ref.read(sendMessageUseCaseProvider).execute(message);
 
@@ -715,11 +684,9 @@
       }
       return completeMessage;
     } catch (e) {
-<<<<<<< HEAD
+
 // 에러 발생 시, 낙관적으로 추가했던 메시지를 다시 제거
-=======
-      // 에러 발생 시, 낙관적으로 추가했던 메시지를 다시 제거
->>>>>>> 07e3efa3
+
       state = state.copyWith(
           messages:
               state.messages.where((m) => m.tempId != message.tempId).toList());
@@ -741,11 +708,9 @@
   /// 솔루션 완료 후 후속 질문 메시지 전송
   Future<void> sendFollowUpMessageAfterSolution(
       {required String reason}) async {
-<<<<<<< HEAD
+
 // 채팅방 진입 시 기존 메시지를 먼저 로드
-=======
-    // 채팅방 진입 시 기존 메시지를 먼저 로드
->>>>>>> 07e3efa3
+
     if (state.messages.isEmpty) {
       if (_userId == null) return;
       await _loadMessages(_userId!);
@@ -767,13 +732,9 @@
       type: MessageType.normal,
     );
 
-<<<<<<< HEAD
 // 이미 해당 메시지가 있는지 확인하여 중복 전송 방지
 // 가장 마지막 메시지가 이 메시지와 동일하면 보내지 않음
-=======
-    // 이미 해당 메시지가 있는지 확인하여 중복 전송 방지
-    // 가장 마지막 메시지가 이 메시지와 동일하면 보내지 않음
->>>>>>> 07e3efa3
+
     if (state.messages.isNotEmpty &&
         state.messages.last.content == followUpMessage.content &&
         state.messages.last.sender == Sender.bot) {
