import 'package:dailymoji/core/constants/app_text_strings.dart';
import 'package:dailymoji/core/styles/colors.dart';
import 'package:dailymoji/presentation/widgets/app_text.dart';
import 'package:dailymoji/core/styles/fonts.dart';
import 'package:dailymoji/presentation/pages/my/widgets/confirm_dialog.dart';
import 'package:dailymoji/presentation/pages/my/widgets/edit_nickname_card.dart';
import 'package:dailymoji/presentation/pages/onboarding/view_model/user_view_model.dart';
import 'package:dailymoji/presentation/widgets/bottom_bar.dart';
import 'package:flutter/material.dart';
import 'package:flutter_riverpod/flutter_riverpod.dart';
import 'package:flutter_screenutil/flutter_screenutil.dart';
import 'package:go_router/go_router.dart';

class MyPage extends ConsumerStatefulWidget {
  @override
  ConsumerState<MyPage> createState() => _MyPageState();
}

class _MyPageState extends ConsumerState<MyPage> {
  @override
  Widget build(BuildContext context) {
    final userState = ref.watch(userViewModelProvider);
    // 상태 초기화 시 userNickNm이 널이 되어서 화면이 깨지는 현상 때문에 ''를 넣음
    final String userNickname = userState.userProfile?.userNickNm ?? '';

// onTap 동작을 위한 라우팅 맵 정의
    final Map<String, VoidCallback> infoTapActions = {
      AppTextStrings.notice: () =>
          context.push('/info/${AppTextStrings.notice}'),
      AppTextStrings.languageSettings: () =>
          context.push('/info/${AppTextStrings.languageSettings}'),
      AppTextStrings.termsOfService: () =>
          context.push('/info/${AppTextStrings.termsOfService}'),
      AppTextStrings.privacyPolicy: () =>
          context.push('/info/${AppTextStrings.privacyPolicy}'),
    };

    final Map<String, VoidCallback> etcTapActions = {
      AppTextStrings.logout: () => showDialog(
            context: context,
            builder: (context) => ConfirmDialog(isDeleteAccount: false),
          ),
      AppTextStrings.deleteAccount: () => context.push('/deleteAccount'),
    };

    return Scaffold(
      backgroundColor: AppColors.yellow50,
      appBar: AppBar(
        centerTitle: true,
        backgroundColor: Colors.transparent,
        title: AppText(
<<<<<<< HEAD
          "마이페이지",
          style: AppFontStyles.heading3.copyWith(
            color: AppColors.grey900,
          ),
=======
          AppTextStrings.myPageTitle,
          style: AppFontStyles.heading3,
>>>>>>> 0c823491
        ),
      ),
      // actions: [
      //   GestureDetector(
      //     onTap: () {
      //       // TODO 설정 페이지 이동(MVP 이후)
      //     },
      //     child: Container(
      //       width: 50.w,
      //       height: 50.h,
      //       child: Icon(
      //         Icons.settings,
      //         color: Color(0xff333333),
      //         size: 19.2.sp,
      //       ),
      //     ),
      //   ),
      // ],

      body: Padding(
        padding: EdgeInsets.symmetric(horizontal: 12.w),
        child: SingleChildScrollView(
          child: Column(
            children: [
              SizedBox(height: 16.h),
              NicknameEditCard(
                nickname: userNickname,
                isUser: true,
              ),
              SizedBox(height: 16.h),
              _buildSection(
                title: AppTextStrings.customSettings,
                items: [AppTextStrings.characterSettings],
                onTapList: [() => context.push('/characterSetting')],
              ),
              SizedBox(height: 16.h),
              _buildSection(
                title: AppTextStrings.information,
                items: infoTapActions.keys.toList(),
                onTapList: infoTapActions.values.toList(),
              ),
              SizedBox(height: 16.h),
              _buildSection(
                title: AppTextStrings.etc,
                items: etcTapActions.keys.toList(),
                onTapList: etcTapActions.values.toList(),
              ),
              SizedBox(height: 16.h),
            ],
          ),
        ),
      ),
      bottomNavigationBar: BottomBar(),
    );
  }

  Container _buildSection({
    required String title,
    required List<String> items,
    required List<VoidCallback> onTapList,
    Icon? icon,
    Widget? widget,
  }) {
    return Container(
      padding: EdgeInsets.only(top: 16.h, left: 16.w, right: 16.w),
      decoration: BoxDecoration(
        color: AppColors.white,
        borderRadius: BorderRadius.circular(12.r),
        border: Border.all(
          color: AppColors.grey100,
        ),
      ),
      child: Column(
        crossAxisAlignment: CrossAxisAlignment.start,
        children: [
          AppText(
            title,
            style: AppFontStyles.bodyBold14.copyWith(
              color: AppColors.grey900,
            ),
          ),
          ...List.generate(
            items.length * 2 - 1,
            (index) => index.isEven
                ? GestureDetector(
                    onTap: onTapList[index ~/ 2],
                    child: _buildSettingItem(
                      title: items[index ~/ 2],
                      icon: icon,
                      widget: widget,
                    ),
                  )
                : Divider(
                    height: 1.h,
                    color: AppColors.grey100,
                  ),
          ),
        ],
      ),
    );
  }

  Container _buildSettingItem({
    required String title,
    Icon? icon,
    Widget? widget,
  }) {
    return Container(
      color: AppColors.white,
      height: 48.h,
      child: Row(
        children: [
          AppText(
            title,
            style: AppFontStyles.bodyRegular16.copyWith(
              color: AppColors.grey700,
            ),
          ),
          Spacer(),
          widget ?? Container(),
          icon ??
              Icon(
                Icons.chevron_right,
                color: AppColors.grey700,
                size: 24.sp,
              ),
        ],
      ),
    );
  }
}<|MERGE_RESOLUTION|>--- conflicted
+++ resolved
@@ -25,14 +25,10 @@
 
 // onTap 동작을 위한 라우팅 맵 정의
     final Map<String, VoidCallback> infoTapActions = {
-      AppTextStrings.notice: () =>
-          context.push('/info/${AppTextStrings.notice}'),
-      AppTextStrings.languageSettings: () =>
-          context.push('/info/${AppTextStrings.languageSettings}'),
-      AppTextStrings.termsOfService: () =>
-          context.push('/info/${AppTextStrings.termsOfService}'),
-      AppTextStrings.privacyPolicy: () =>
-          context.push('/info/${AppTextStrings.privacyPolicy}'),
+      AppTextStrings.notice: () => context.push('/info/${AppTextStrings.notice}'),
+      AppTextStrings.languageSettings: () => context.push('/info/${AppTextStrings.languageSettings}'),
+      AppTextStrings.termsOfService: () => context.push('/info/${AppTextStrings.termsOfService}'),
+      AppTextStrings.privacyPolicy: () => context.push('/info/${AppTextStrings.privacyPolicy}'),
     };
 
     final Map<String, VoidCallback> etcTapActions = {
@@ -49,15 +45,8 @@
         centerTitle: true,
         backgroundColor: Colors.transparent,
         title: AppText(
-<<<<<<< HEAD
-          "마이페이지",
-          style: AppFontStyles.heading3.copyWith(
-            color: AppColors.grey900,
-          ),
-=======
           AppTextStrings.myPageTitle,
           style: AppFontStyles.heading3,
->>>>>>> 0c823491
         ),
       ),
       // actions: [
