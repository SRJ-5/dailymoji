--- conflicted
+++ resolved
@@ -54,10 +54,7 @@
 
   @override
   Widget build(BuildContext context, WidgetRef ref) {
-<<<<<<< HEAD
-=======
     final uuidStorage = FlutterSecureStorage();
->>>>>>> 71a314ca
     final userProfileVM =
         ref.read(userViewModelProvider.notifier);
     // 배경 터치는 닫기, 다이얼로그 영역은 차단
