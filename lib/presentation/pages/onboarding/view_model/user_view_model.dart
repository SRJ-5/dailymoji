--- conflicted
+++ resolved
@@ -54,12 +54,7 @@
     final googleLogin = ref.read(googleLoginUseCaseProvider);
     final userId = await googleLogin.execute();
     if (userId != null) {
-<<<<<<< HEAD
       state = state.copyWith(userProfile: state.userProfile?.copyWith(id: userId));
-=======
-      state =
-          state.copyWith(userProfile: state.userProfile?.copyWith(id: userId));
->>>>>>> 1eeb00c6
     }
     return userId;
   }
@@ -68,23 +63,13 @@
     final appleLogin = ref.read(appleLoginUseCaseProvider);
     final userId = await appleLogin.execute();
     if (userId != null) {
-<<<<<<< HEAD
       state = state.copyWith(userProfile: state.userProfile?.copyWith(id: userId));
-=======
-      state =
-          state.copyWith(userProfile: state.userProfile?.copyWith(id: userId));
->>>>>>> 1eeb00c6
     }
     return userId;
   }
 
   Future<bool> getUserProfile(String userId) async {
-<<<<<<< HEAD
     final userProfile = await ref.read(getUserProfileUseCaseProvider).execute(userId);
-=======
-    final userProfile =
-        await ref.read(getUserProfileUseCaseProvider).execute(userId);
->>>>>>> 1eeb00c6
     if (userProfile?.userNickNm != null && userProfile?.characterNum != null) {
       state = state.copyWith(userProfile: userProfile);
       return true;
@@ -107,34 +92,16 @@
   }
 
   void setAiName({required bool check, required String aiName}) {
-<<<<<<< HEAD
     state = state.copyWith(step12: check, userProfile: state.userProfile?.copyWith(characterNm: aiName));
-=======
-    state = state.copyWith(
-        step12: check,
-        userProfile: state.userProfile?.copyWith(characterNm: aiName));
->>>>>>> 1eeb00c6
   }
 
   void setAiPersonality({required int selectNum, required String aiPersonality}) {
     state = state.copyWith(
-<<<<<<< HEAD
         characterNum: selectNum, userProfile: state.userProfile?.copyWith(characterPersonality: aiPersonality, characterNum: selectNum));
   }
 
   void setUserNickName({required bool check, required String userNickName}) {
     state = state.copyWith(step13: check, userProfile: state.userProfile?.copyWith(userNickNm: userNickName));
-=======
-        characterNum: selectNum,
-        userProfile: state.userProfile?.copyWith(
-            characterPersonality: aiPersonality, characterNum: selectNum));
-  }
-
-  void setUserNickName({required bool check, required String userNickName}) {
-    state = state.copyWith(
-        step13: check,
-        userProfile: state.userProfile?.copyWith(userNickNm: userNickName));
->>>>>>> 1eeb00c6
   }
 
   void setAnswer({required int index, required int score}) {
@@ -142,12 +109,7 @@
     final newAnswers = List<int>.from(state.step2Answers);
     newAnswers[index] = score;
 
-<<<<<<< HEAD
     final currentScores = Map<String, dynamic>.from(state.userProfile?.onboardingScores ?? {});
-=======
-    final currentScores =
-        Map<String, dynamic>.from(state.userProfile?.onboardingScores ?? {});
->>>>>>> 1eeb00c6
     currentScores['q${index + 1}'] = score;
 
     final newSurveyResponse = (state.userProfile ??
@@ -161,33 +123,16 @@
               onboardingScores: {},
             ))
         .copyWith(onboardingScores: currentScores);
-<<<<<<< HEAD
     state = state.copyWith(step2Answers: newAnswers, userProfile: newSurveyResponse);
   }
 
   Future<void> updateUserNickNM({required String newUserNickNM}) async {
     final updateUserProfile = await ref.read(updateUserNickNameUseCaseProvider).execute(userNickNM: newUserNickNM, uuid: state.userProfile!.id!);
-=======
-    state = state.copyWith(
-        step2Answers: newAnswers, userProfile: newSurveyResponse);
-  }
-
-  Future<void> updateUserNickNM({required String newUserNickNM}) async {
-    final updateUserProfile = await ref
-        .read(updateUserNickNameUseCaseProvider)
-        .execute(userNickNM: newUserNickNM, uuid: state.userProfile!.id!);
->>>>>>> 1eeb00c6
     state = state.copyWith(userProfile: updateUserProfile);
   }
 
   Future<void> updateCharacterNM({required String newCharacterNM}) async {
-<<<<<<< HEAD
     final updateUserProfile = await ref.read(updateCharacterNameUseCaseProvider).execute(uuid: state.userProfile!.id!, characterNM: newCharacterNM);
-=======
-    final updateUserProfile = await ref
-        .read(updateCharacterNameUseCaseProvider)
-        .execute(uuid: state.userProfile!.id!, characterNM: newCharacterNM);
->>>>>>> 1eeb00c6
     state = state.copyWith(userProfile: updateUserProfile);
   }
 
@@ -231,8 +176,7 @@
 
     final personalityDbValue = profile.characterPersonality != null
         ? CharacterPersonality.values
-            .firstWhere((e) => e.myLabel == profile.characterPersonality,
-                orElse: () => CharacterPersonality.probSolver)
+            .firstWhere((e) => e.myLabel == profile.characterPersonality, orElse: () => CharacterPersonality.probSolver)
             .dbValue
         : null;
 
@@ -249,8 +193,7 @@
 
     final personalityDbValue = profile.characterPersonality != null
         ? CharacterPersonality.values
-            .firstWhere((e) => e.myLabel == profile.characterPersonality,
-                orElse: () => CharacterPersonality.probSolver)
+            .firstWhere((e) => e.myLabel == profile.characterPersonality, orElse: () => CharacterPersonality.probSolver)
             .dbValue
         : null;
 
