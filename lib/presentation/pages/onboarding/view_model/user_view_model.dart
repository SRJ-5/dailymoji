--- conflicted
+++ resolved
@@ -78,14 +78,8 @@
   }
 
   Future<bool> getUserProfile(String userId) async {
-<<<<<<< HEAD
     final userProfile =
-        await ref.read(getUserProfileUseCaseProvier).execute(userId);
-=======
-    final userProfile = await ref
-        .read(getUserProfileUseCaseProvider)
-        .execute(userId);
->>>>>>> 4e3ce859
+        await ref.read(getUserProfileUseCaseProvider).execute(userId);
     if (userProfile?.userNickNm != null) {
       state = state.copyWith(userProfile: userProfile);
       return true;
@@ -94,7 +88,6 @@
     }
   }
 
-<<<<<<< HEAD
   void fetchInsertUser() async {
     // 저장 직전에 현재 state에 id가 있는지 다시 한번 확인
     final profileToInsert = state.userProfile;
@@ -106,38 +99,19 @@
     final insertUserProfile = ref.read(insertUserProfileUseCaseProvier);
     // id가 확실히 포함된 profileToInsert를 전달
     await insertUserProfile.execute(profileToInsert);
-=======
-  Future<void> fetchInsertUser(
-      {required UserProfile userProfile}) async {
-    final insertUserProfile =
-        ref.read(insertUserProfileUseCaseProvider);
-    await insertUserProfile.execute(userProfile);
->>>>>>> 4e3ce859
   }
 
   void setAiName({required bool check, required String aiName}) {
     state = state.copyWith(
-<<<<<<< HEAD
-        step12: check,
+        step13: check,
         userProfile: state.userProfile?.copyWith(characterNm: aiName));
-=======
-        step13: check,
-        userProfile:
-            state.userProfile?.copyWith(characterNm: aiName));
->>>>>>> 4e3ce859
   }
 
   void setAiPersonality({required bool check, required String aiPersonality}) {
     state = state.copyWith(
-<<<<<<< HEAD
-        step13: check,
+        step12: check,
         userProfile:
             state.userProfile?.copyWith(characterPersonality: aiPersonality));
-=======
-        step12: check,
-        userProfile: state.userProfile
-            ?.copyWith(characterPersonality: aiPersonality));
->>>>>>> 4e3ce859
   }
 
   void setUserNickName({required bool check, required String userNickName}) {
@@ -172,23 +146,17 @@
     print('survey: ${state.userProfile?.onboardingScores}');
   }
 
-  Future<void> updateUserNickNM(
-      {required String newUserNickNM}) async {
+  Future<void> updateUserNickNM({required String newUserNickNM}) async {
     final updateUserProfile = await ref
         .read(updateUserNickNameUseCaseProvider)
-        .execute(
-            userNickNM: newUserNickNM,
-            uuid: state.userProfile!.id!);
+        .execute(userNickNM: newUserNickNM, uuid: state.userProfile!.id!);
     state = state.copyWith(userProfile: updateUserProfile);
   }
 
-  Future<void> updateCharacterNM(
-      {required String newCharacterNM}) async {
+  Future<void> updateCharacterNM({required String newCharacterNM}) async {
     final updateUserProfile = await ref
         .read(updateCharacterNameUseCaseProvider)
-        .execute(
-            uuid: state.userProfile!.id!,
-            characterNM: newCharacterNM);
+        .execute(uuid: state.userProfile!.id!, characterNM: newCharacterNM);
     state = state.copyWith(userProfile: updateUserProfile);
   }
 
