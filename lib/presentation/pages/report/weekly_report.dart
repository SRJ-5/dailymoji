import 'package:dailymoji/core/constants/app_text_strings.dart';
import 'package:dailymoji/core/styles/colors.dart';
import 'package:dailymoji/data/providers/session_providers.dart';
import 'package:dailymoji/presentation/widgets/app_text.dart';
import 'package:dailymoji/core/styles/fonts.dart';
import 'package:dailymoji/core/styles/icons.dart';
import 'package:dailymoji/presentation/pages/report/view_model/cluster_scores_view_model.dart';
import 'package:dailymoji/presentation/pages/report/data/gscore_service.dart'
    as gs; // ★ alias

import 'package:fl_chart/fl_chart.dart';
import 'package:flutter/material.dart';
import 'package:flutter_riverpod/flutter_riverpod.dart';
import 'package:flutter_riverpod/legacy.dart';
import 'package:flutter_screenutil/flutter_screenutil.dart';
import 'package:flutter_svg/svg.dart';
import 'package:supabase_flutter/supabase_flutter.dart';

// ===== EmotionData (UI에서 사용하는 모델) =====
class EmotionData {
  final Color color;
  final List<FlSpot> spots;
  final String description;
  final double avg;
  final double max;
  final double min;

  EmotionData({
    required this.color,
    required this.spots,
    required this.description,
    required this.avg,
    required this.max,
    required this.min,
  });
}

// ===== 체크박스: 종합 감정 점수는 제외(항상 노출) =====
final filterProvider = StateProvider<Map<String, bool>>((ref) {
  return {
    AppTextStrings.clusterNegHigh: false,
    AppTextStrings.clusterNegLow: false,
    AppTextStrings.clusterAdhd: false,
    AppTextStrings.clusterSleep: false,
    AppTextStrings.clusterPositive: false,
  };
});

class WeeklyReport extends ConsumerStatefulWidget {
  final String userId;
  const WeeklyReport({super.key, required this.userId});

  @override
  ConsumerState<WeeklyReport> createState() => _WeeklyReportState();
}

class _WeeklyReportState extends ConsumerState<WeeklyReport> {
  // FutureBuilder와 gscore_service를 사용하던 로직 제거
  // Future<gs.GScoreEmotionResult>? _gFuture; // ★ alias 타입

  @override
  void initState() {
    super.initState();
    WidgetsBinding.instance.addPostFrameCallback((_) {
      ref
          .read(clusterScoresViewModelProvider.notifier)
          .load14DayChart(widget.userId);
    });

<<<<<<< HEAD
    // final svc = gs.GScoreService(Supabase.instance.client);
    // _gFuture = svc.fetch14DaysAsEmotionData(
    //   userId: widget.userId,
    //   color: AppColors.totalScore,
    //   description: "종합 감정 점수는 최근의 감정을 모아 보여주는 지표예요. 완벽히 좋은 점수일 필요는 없고, 그때그때의 마음을 솔직히 드러낸 기록이면 충분합니다. 수치보다 중요한 건, 당신이 꾸준히 스스로를 돌아보고 있다는 사실이에요.",
    // );
=======
    final svc = gs.GScoreService(Supabase.instance.client);
    _gFuture = svc.fetch14DaysAsEmotionData(
      userId: widget.userId,
      color: AppColors.totalScore,
      description:
          "종합 감정 점수는 최근의 감정을 모아 보여주는 지표예요. 완벽히 좋은 점수일 필요는 없고, 그때그때의 마음을 솔직히 드러낸 기록이면 충분합니다. 수치보다 중요한 건, 당신이 꾸준히 스스로를 돌아보고 있다는 사실이에요.",
    );
>>>>>>> fb89a37e
  }

  @override
  Widget build(BuildContext context) {
<<<<<<< HEAD
    // 😎 5가지 클러스터(프론트엔드 계산)와 g-score(백엔드 계산) 데이터를 각각 watch
    final clusterState = ref.watch(clusterScoresViewModelProvider);
    final gScoreAsync = ref.watch(gScore14DayChartProvider(widget.userId));

    // 😎 두 데이터 중 하나라도 로딩 중이면 로딩 인디케이터 표시
    if (clusterState.isLoading || gScoreAsync.isLoading) {
=======
    final state = ref.watch(clusterScoresViewModelProvider);
    if (state.isLoading) {
>>>>>>> fb89a37e
      return const Center(
          child:
              CircularProgressIndicator(backgroundColor: AppColors.yellow50));
    }
<<<<<<< HEAD
    // 😎 두 데이터 중 하나라도 에러가 있으면 에러 메시지 표시
    if (clusterState.error != null || gScoreAsync.hasError) {
      final error = clusterState.error ?? gScoreAsync.error.toString();
      return Center(
          child: AppText('${AppTextStrings.weeklyReportError}$error'));
=======
    if (state.error != null) {
      return Center(
          child: AppText('${AppTextStrings.weeklyReportError}${state.error}'));
>>>>>>> fb89a37e
    }

    // 기존 5개 감정 + 날짜
    final baseDays = clusterState.days;
    final baseMap = clusterState.emotionMap;
    final gScoreData = gScoreAsync.value;

    // 두 종류의 데이터를 하나의 맵으로 병합
    final Map<String, EmotionData> mergedMap = {
      ...baseMap,
      if (gScoreData != null) ...{AppTextStrings.clusterTotalScore: gScoreData}
    };

<<<<<<< HEAD
    // return FutureBuilder<gs.GScoreEmotionResult>(
    //   // ★ alias 타입
    //   future: _gFuture,
    //   builder: (context, snap) {
    //     // 1) 서비스 EmotionData -> UI EmotionData 로 복사해서 병합
    //     final Map<String, EmotionData> mergedMap = {
    //       ...baseMap,
    //       if (snap.hasData && snap.data?.emotion != null) ...{
    //         "종합 감정 점수": EmotionData(
    //           color: snap.data!.emotion!.color,
    //           spots: snap.data!.emotion!.spots,
    //           description: snap.data!.emotion!.description,
    //           avg: snap.data!.emotion!.avg,
    //           max: snap.data!.emotion!.max,
    //           min: snap.data!.emotion!.min,
    //         )
    //       }
    //     };

    //     // 2) 디버그(임시) — 실제로 값이 들어왔는지 바로 확인
    //     //    빌드 중 1~2회만 찍히면 정상
    //     // ignore: avoid_print
    //     print('[gscore] hasData=${snap.hasData} emotion=${snap.data?.emotion != null}');
    //     // ignore: avoid_print
    //     print('[gscore] days=${baseDays.length}');
    //     // ignore: avoid_print
    //     print('[gscore] lineYs=${mergedMap["종합 감정 점수"]?.spots.map((e) => e.y).toList()}');
=======
        // 2) 디버그(임시) — 실제로 값이 들어왔는지 바로 확인
        //    빌드 중 1~2회만 찍히면 정상
        // ignore: avoid_print
        print(
            '[gscore] hasData=${snap.hasData} emotion=${snap.data?.emotion != null}');
        // ignore: avoid_print
        print('[gscore] days=${baseDays.length}');
        // ignore: avoid_print
        print(
            '[gscore] lineYs=${mergedMap["종합 감정 점수"]?.spots.map((e) => e.y).toList()}');

        // 3) 필터(오버레이용) — 종합은 항상 별도로 그릴 거라 제외
        final filters = ref.watch(filterProvider);
        final selectedEmotions = filters.entries
            .where((e) => e.value && mergedMap.containsKey(e.key))
            .map((e) => e.key)
            .toList();
>>>>>>> fb89a37e

    // 3) 필터(오버레이용) — 종합은 항상 별도로 그릴 거라 제외
    final filters = ref.watch(filterProvider);
    final selectedEmotions = filters.entries
        .where((e) => e.value && mergedMap.containsKey(e.key))
        .map((e) => e.key)
        .toList();

    return Container(
      color: AppColors.yellow50,
      child: SingleChildScrollView(
        padding: EdgeInsets.symmetric(horizontal: 12.h),
        child: Column(
          crossAxisAlignment: CrossAxisAlignment.center,
          children: [
            Stack(
              children: [
                SizedBox(
                  height: 64.h,
                  child: Center(
                    child: AppText(
                      AppTextStrings.weeklyReportTitle,
                      style: AppFontStyles.bodyMedium14.copyWith(
                        color: AppColors.grey900,
                      ),
                    ),
<<<<<<< HEAD
                  ),
                ),
                Align(
                  alignment: Alignment.centerRight,
                  child: SizedBox(
                    height: 64.h,
                    width: 64.w,
                    child: PopupMenuButton<String>(
                      color: AppColors.white,
                      shape: RoundedRectangleBorder(
                        borderRadius: BorderRadius.circular(12.r),
                      ),
                      icon: SvgPicture.asset(
                        AppIcons.stroke,
                        height: 18.h,
                        width: 18.w,
                      ),
                      itemBuilder: (context) {
                        return [
                          PopupMenuItem<String>(
                            child: Consumer(
                              builder: (context, ref, _) {
                                final filters = ref.watch(filterProvider);
                                return Column(
                                  mainAxisSize: MainAxisSize.min,
                                  children: filters.keys.map((key) {
                                    return InkWell(
                                      onTap: () {
                                        ref
                                            .read(filterProvider.notifier)
                                            .state = {
                                          ...filters,
                                          key: !(filters[key] ?? false),
                                        };
                                      },
                                      child: Row(
                                        children: [
                                          Checkbox(
                                            value: filters[key] ?? false,
                                            activeColor: AppColors.green400,
                                            checkColor: AppColors.white,
                                            onChanged: (value) {
                                              ref
                                                  .read(filterProvider.notifier)
                                                  .state = {
                                                ...filters,
                                                key: value ?? false,
                                              };
                                            },
                                          ),
                                          const SizedBox(width: 8),
                                          AppText(
                                            key,
                                            style: TextStyle(
                                              fontSize: 14,
                                              fontWeight: filters[key] == true
                                                  ? FontWeight.bold
                                                  : FontWeight.normal,
                                            ),
=======
                    Align(
                      alignment: Alignment.centerRight,
                      child: SizedBox(
                        height: 64.h,
                        width: 64.w,
                        child: PopupMenuButton<String>(
                          color: AppColors.white,
                          shape: RoundedRectangleBorder(
                            borderRadius: BorderRadius.circular(12.r),
                          ),
                          icon: SvgPicture.asset(
                            AppIcons.stroke,
                            height: 18.h,
                            width: 18.w,
                          ),
                          itemBuilder: (context) {
                            return [
                              PopupMenuItem<String>(
                                child: Consumer(
                                  builder: (context, ref, _) {
                                    final filters = ref.watch(filterProvider);
                                    return Column(
                                      mainAxisSize: MainAxisSize.min,
                                      children: filters.keys.map((key) {
                                        return InkWell(
                                          onTap: () {
                                            ref
                                                .read(filterProvider.notifier)
                                                .state = {
                                              ...filters,
                                              key: !(filters[key] ?? false),
                                            };
                                          },
                                          child: Row(
                                            children: [
                                              Checkbox(
                                                value: filters[key] ?? false,
                                                activeColor: AppColors.green400,
                                                checkColor: AppColors.white,
                                                onChanged: (value) {
                                                  ref
                                                      .read(filterProvider
                                                          .notifier)
                                                      .state = {
                                                    ...filters,
                                                    key: value ?? false,
                                                  };
                                                },
                                              ),
                                              const SizedBox(width: 8),
                                              AppText(
                                                key,
                                                style: TextStyle(
                                                  fontSize: 14,
                                                  fontWeight:
                                                      filters[key] == true
                                                          ? FontWeight.bold
                                                          : FontWeight.normal,
                                                ),
                                              ),
                                            ],
>>>>>>> fb89a37e
                                          ),
                                        ],
                                      ),
                                    );
                                  }).toList(),
                                );
                              },
                            ),
                          ),
                        ];
                      },
                    ),
                  ),
                ),
              ],
            ),
            const SizedBox(height: 16),

<<<<<<< HEAD
            // ===== 차트 =====
            Container(
              padding: EdgeInsets.all(22.r),
              child: Column(
                children: [
                  SizedBox(
                    height: 200,
                    child: LineChart(
                      LineChartData(
                        lineTouchData: LineTouchData(enabled: false),
                        gridData: FlGridData(show: true),
                        titlesData: FlTitlesData(
                          leftTitles: AxisTitles(
                            sideTitles: SideTitles(
                              showTitles: true,
                              interval: 2,
                              getTitlesWidget: (value, meta) {
                                if (value.toInt() == 0)
                                  return const SizedBox.shrink();
                                return AppText(
                                  value.toInt().toString(),
                                  style: AppFontStyles.bodyRegular12
                                      .copyWith(color: AppColors.grey600),
                                );
                              },
                            ),
                          ),
                          rightTitles: AxisTitles(
                              sideTitles: SideTitles(showTitles: false)),
                          topTitles: AxisTitles(
                              sideTitles: SideTitles(showTitles: false)),
                          bottomTitles: AxisTitles(
                            sideTitles: SideTitles(
                              showTitles: true,
                              interval: 2,
                              getTitlesWidget: (value, meta) {
                                final index = value.toInt();
                                if (index < 0 || index >= baseDays.length) {
                                  return const SizedBox.shrink();
                                }
                                final d = baseDays[index];
                                return AppText(
                                  "${d.month}.${d.day}",
                                  style: AppFontStyles.bodyRegular12
                                      .copyWith(color: AppColors.grey600),
=======
                // ===== 차트 =====
                Container(
                  padding: EdgeInsets.all(22.r),
                  child: Column(
                    children: [
                      SizedBox(
                        height: 200.h,
                        child: LineChart(
                          LineChartData(
                            lineTouchData: LineTouchData(enabled: false),
                            gridData: FlGridData(show: true),
                            titlesData: FlTitlesData(
                              leftTitles: AxisTitles(
                                sideTitles: SideTitles(
                                  showTitles: true,
                                  interval: 2,
                                  getTitlesWidget: (value, meta) {
                                    if (value.toInt() == 0) {
                                      return const SizedBox.shrink();
                                    }
                                    return AppText(
                                      value.toInt().toString(),
                                      style: AppFontStyles.bodyRegular12
                                          .copyWith(color: AppColors.grey600),
                                    );
                                  },
                                ),
                              ),
                              rightTitles: AxisTitles(
                                  sideTitles: SideTitles(showTitles: false)),
                              topTitles: AxisTitles(
                                  sideTitles: SideTitles(showTitles: false)),
                              bottomTitles: AxisTitles(
                                sideTitles: SideTitles(
                                  showTitles: true,
                                  interval: 2,
                                  getTitlesWidget: (value, meta) {
                                    final index = value.toInt();
                                    if (index < 0 || index >= baseDays.length) {
                                      return const SizedBox.shrink();
                                    }
                                    // 마지막 인덱스(오늘 날짜)는 무조건 표시
                                    if (index == baseDays.length - 1) {
                                      final d = baseDays[index];
                                      return AppText(
                                        "${d.month}.${d.day}",
                                        style: AppFontStyles.bodyRegular12
                                            .copyWith(color: AppColors.grey900),
                                      );
                                    }
                                    // 나머지는 2일 간격으로만 표시
                                    if (index % 2 == 0) {
                                      final d = baseDays[index];
                                      return AppText(
                                        "${d.month}.${d.day}",
                                        style: AppFontStyles.bodyRegular12
                                            .copyWith(color: AppColors.grey600),
                                      );
                                    } else {
                                      return const SizedBox.shrink();
                                    }
                                  },
                                ),
                              ),
                            ),
                            borderData: FlBorderData(show: false),
                            minX: 0,
                            maxX: (baseDays.length - 0.5).toDouble(),
                            minY: 0,
                            maxY: 10,
                            lineBarsData: [
                              // ★ 항상 그릴 “종합 감정 점수” 라인 (있을 때)
                              if (mergedMap["종합 감정 점수"] != null)
                                LineChartBarData(
                                  color: mergedMap["종합 감정 점수"]!.color,
                                  barWidth: 2,
                                  dotData:
                                      FlDotData(show: false), // 보기 쉽게 점 보이기
                                  spots: mergedMap["종합 감정 점수"]!.spots,
                                ),

                              // 선택된 감정들 오버레이
                              ...selectedEmotions.map((key) {
                                final data = mergedMap[key]!;
                                return LineChartBarData(
                                  color: data.color,
                                  barWidth: 2,
                                  dotData: FlDotData(show: false),
                                  spots: data.spots,
>>>>>>> fb89a37e
                                );
                              },
                            ),
                          ),
                        ),
                        borderData: FlBorderData(show: false),
                        minX: 0,
                        maxX: (baseDays.length - 1).toDouble(),
                        minY: 0,
                        maxY: 10,
                        lineBarsData: [
                          // ★ 항상 그릴 “종합 감정 점수” 라인 (있을 때)
                          if (mergedMap[AppTextStrings.clusterTotalScore] !=
                              null)
                            LineChartBarData(
                              color:
                                  mergedMap[AppTextStrings.clusterTotalScore]!
                                      .color,
                              barWidth: 2,
                              dotData: FlDotData(show: false), // 보기 쉽게 점 보이기
                              spots:
                                  mergedMap[AppTextStrings.clusterTotalScore]!
                                      .spots,
                            ),

                          // 선택된 감정들 오버레이
                          ...selectedEmotions.map((key) {
                            final data = mergedMap[key]!;
                            return LineChartBarData(
                              color: data.color,
                              barWidth: 2,
                              dotData: FlDotData(show: false),
                              spots: data.spots,
                            );
                          }),
                        ],
                      ),
                    ),
                  ),
                  const SizedBox(height: 8),

<<<<<<< HEAD
                  // ===== 범례: 줄바꿈 지원 =====
                  SizedBox(
                    width: 300.w, // 원하는 최대 폭 (없애면 가로 전체)
                    child: Wrap(
                      alignment: WrapAlignment.center,
                      spacing: 8.r, // 칩 간 가로 간격
                      runSpacing: 6.r, // 줄바꿈 시 세로 간격
                      children: [
                        if (mergedMap[AppTextStrings.clusterTotalScore] != null)
                          _legendChip(
                              AppTextStrings.clusterTotalScore,
                              mergedMap[AppTextStrings.clusterTotalScore]!
                                  .color),
                        ...selectedEmotions.map(
                          (key) => _legendChip(key, mergedMap[key]!.color),
=======
                      // ===== 범례: 줄바꿈 지원 =====
                      SizedBox(
                        width: 300.w, // 원하는 최대 폭 (없애면 가로 전체)
                        child: Wrap(
                          alignment: WrapAlignment.center,
                          spacing: 8.r, // 칩 간 가로 간격
                          runSpacing: 6.r, // 줄바꿈 시 세로 간격
                          children: [
                            if (mergedMap["종합 감정 점수"] != null)
                              _legendChip(
                                  "종합 감정 점수", mergedMap["종합 감정 점수"]!.color),
                            ...selectedEmotions.map(
                              (key) => _legendChip(key, mergedMap[key]!.color),
                            ),
                          ],
>>>>>>> fb89a37e
                        ),
                      ],
                    ),
                  )
                ],
              ),
            ),

<<<<<<< HEAD
            // ===== 구분선 / 카드 (기존 그대로, 단 mergedMap 사용) =====
            Container(
              padding: EdgeInsets.only(top: 23.h),
              height: 2,
              width: double.infinity,
              color: AppColors.grey100,
            ),
            Column(
              children: [
                if (mergedMap[AppTextStrings.clusterTotalScore] != null)
                  _buildEmotionCard(AppTextStrings.clusterTotalScore,
                      mergedMap[AppTextStrings.clusterTotalScore]!),
                ...selectedEmotions
                    .map((key) => _buildEmotionCard(key, mergedMap[key]!)),
=======
                // ===== 구분선 / 카드 (기존 그대로, 단 mergedMap 사용) =====
                Container(
                  padding: EdgeInsets.only(top: 23.h),
                  height: 2,
                  width: double.infinity,
                  color: AppColors.grey100,
                ),
                Column(
                  children: [
                    if (mergedMap["종합 감정 점수"] != null)
                      _buildEmotionCard("종합 감정 점수", mergedMap["종합 감정 점수"]!),
                    ...selectedEmotions
                        .map((key) => _buildEmotionCard(key, mergedMap[key]!)),
                  ],
                ),

                Padding(
                  padding: EdgeInsets.symmetric(vertical: 8.h),
                  child: GestureDetector(
                    onTap: () {
                      //TODO : 진단페이지로 이동
                    },
                    child: Container(
                      height: 52.h,
                      decoration: BoxDecoration(
                          color: AppColors.green500,
                          borderRadius: BorderRadius.circular(12.r)),
                      alignment: Alignment.center,
                      child: Text(
                        AppTextStrings.checkEmotions,
                        style: AppFontStyles.bodyMedium16
                            .copyWith(color: AppColors.grey50),
                      ),
                    ),
                  ),
                )
>>>>>>> fb89a37e
              ],
            ),
            SizedBox(
              height: 40.h,
            ),
          ],
        ),
      ),
    );
  }
}

// ===== 카드 유틸 =====
Widget separator() {
  return Container(width: 1, height: 35, color: AppColors.grey200);
}

class _ScoreBox extends StatelessWidget {
  final String label;
  final String value;
  final Color color;
  const _ScoreBox(
      {required this.label, required this.value, required this.color});
  @override
  Widget build(BuildContext context) {
    return Column(
      children: [
        AppText(label, style: AppFontStyles.bodyBold14.copyWith(color: color)),
        SizedBox(height: 2.h),
        AppText(value,
            style:
                AppFontStyles.bodyRegular14.copyWith(color: AppColors.grey900)),
      ],
    );
  }
}

// double _avgFromSpots(List<FlSpot> spots) {
//   if (spots.isEmpty) return 0.0;
//   final ys = spots.map((s) => s.y).where((y) => y.isFinite).toList();
//   if (ys.isEmpty) return 0.0;
//   final sum = ys.fold<double>(0.0, (a, b) => a + b);
//   return double.parse((sum / ys.length).toStringAsFixed(1));
// }

// double _minFromSpots(List<FlSpot> spots) {
//   if (spots.isEmpty) return 0.0;
//   final ys = spots.map((s) => s.y).where((y) => y.isFinite).toList();
//   if (ys.isEmpty) return 0.0;
//   final m = ys.reduce((a, b) => a < b ? a : b);
//   return double.parse(m.toStringAsFixed(1));
// }

// double _maxFromSpots(List<FlSpot> spots) {
//   if (spots.isEmpty) return 0.0;
//   final ys = spots.map((s) => s.y).where((y) => y.isFinite).toList();
//   if (ys.isEmpty) return 0.0;
//   final m = ys.reduce((a, b) => a > b ? a : b);
//   return double.parse(m.toStringAsFixed(1));
// }

Widget _buildEmotionCard(String key, EmotionData data) {
  // final avg14 = _avgFromSpots(data.spots);
  // final max14 = _maxFromSpots(data.spots);
  // final min14 = _minFromSpots(data.spots);

  return Container(
    padding: EdgeInsets.only(top: 16.h),
    child: Column(
      children: [
        Row(
          spacing: 4.r,
          children: [
            Container(
              width: 8.w,
              height: 16.h,
              decoration: BoxDecoration(
                color: data.color,
                borderRadius: BorderRadius.circular(2),
              ),
            ),
            AppText(
              key,
              style:
                  AppFontStyles.bodyBold16.copyWith(color: AppColors.grey900),
            ),
          ],
        ),
        SizedBox(height: 8.h),
        Container(
          padding: EdgeInsets.fromLTRB(16.w, 20.h, 16.w, 16.h),
          decoration: BoxDecoration(
            color: AppColors.green100,
            borderRadius: BorderRadius.circular(12),
          ),
          child: Column(
            crossAxisAlignment: CrossAxisAlignment.start,
            children: [
              Row(
                mainAxisAlignment: MainAxisAlignment.spaceAround,
                children: [
                  _ScoreBox(
<<<<<<< HEAD
                      label: AppTextStrings.avgEmotionScore, // 😎 상수 사용
                      value: AppTextStrings.scoreUnit
                          .replaceFirst('%s', data.avg.toStringAsFixed(1)),
                      color: AppColors.green700),
                  separator(),
                  _ScoreBox(
                      label: AppTextStrings.maxEmotionScore, // 😎 상수 사용
                      value: AppTextStrings.scoreUnit
                          .replaceFirst('%s', data.max.toStringAsFixed(1)),
                      color: AppColors.noti100),
                  separator(),
                  _ScoreBox(
                      label: AppTextStrings.minEmotionScore, // 😎 상수 사용
                      value: AppTextStrings.scoreUnit
                          .replaceFirst('%s', data.min.toStringAsFixed(1)),
=======
                      label: AppTextStrings.averageEmotionalScore,
                      value: "${avg14.toStringAsFixed(1)}점",
                      color: AppColors.green700),
                  separator(),
                  _ScoreBox(
                      label: AppTextStrings.highestEmotionalScore,
                      value: "${max14.toStringAsFixed(1)}점",
                      color: AppColors.noti100),
                  separator(),
                  _ScoreBox(
                      label: AppTextStrings.lowestEmotionalScore,
                      value: "${min14.toStringAsFixed(1)}점",
>>>>>>> fb89a37e
                      color: AppColors.noti200),
                ],
              ),
              SizedBox(height: 8.h),
              AppText(
                data.description,
                style: AppFontStyles.bodyRegular12_180
                    .copyWith(color: AppColors.grey900),
              ),
            ],
          ),
        ),
      ],
    ),
  );
}

Widget _legendChip(String label, Color color) {
  return Row(
    mainAxisSize: MainAxisSize.min,
    children: [
      Container(
        width: 8,
        height: 4,
        decoration: ShapeDecoration(
          color: color,
          shape: RoundedRectangleBorder(borderRadius: BorderRadius.circular(2)),
        ),
      ),
      const SizedBox(width: 4),
      AppText(label, style: const TextStyle(fontSize: 12)),
    ],
  );
}<|MERGE_RESOLUTION|>--- conflicted
+++ resolved
@@ -67,52 +67,31 @@
           .load14DayChart(widget.userId);
     });
 
-<<<<<<< HEAD
     // final svc = gs.GScoreService(Supabase.instance.client);
     // _gFuture = svc.fetch14DaysAsEmotionData(
     //   userId: widget.userId,
     //   color: AppColors.totalScore,
     //   description: "종합 감정 점수는 최근의 감정을 모아 보여주는 지표예요. 완벽히 좋은 점수일 필요는 없고, 그때그때의 마음을 솔직히 드러낸 기록이면 충분합니다. 수치보다 중요한 건, 당신이 꾸준히 스스로를 돌아보고 있다는 사실이에요.",
     // );
-=======
-    final svc = gs.GScoreService(Supabase.instance.client);
-    _gFuture = svc.fetch14DaysAsEmotionData(
-      userId: widget.userId,
-      color: AppColors.totalScore,
-      description:
-          "종합 감정 점수는 최근의 감정을 모아 보여주는 지표예요. 완벽히 좋은 점수일 필요는 없고, 그때그때의 마음을 솔직히 드러낸 기록이면 충분합니다. 수치보다 중요한 건, 당신이 꾸준히 스스로를 돌아보고 있다는 사실이에요.",
-    );
->>>>>>> fb89a37e
   }
 
   @override
   Widget build(BuildContext context) {
-<<<<<<< HEAD
-    // 😎 5가지 클러스터(프론트엔드 계산)와 g-score(백엔드 계산) 데이터를 각각 watch
+    // 5가지 클러스터(프론트엔드 계산)와 g-score(백엔드 계산) 데이터를 각각 watch
     final clusterState = ref.watch(clusterScoresViewModelProvider);
     final gScoreAsync = ref.watch(gScore14DayChartProvider(widget.userId));
 
-    // 😎 두 데이터 중 하나라도 로딩 중이면 로딩 인디케이터 표시
+    // 두 데이터 중 하나라도 로딩 중이면 로딩 인디케이터 표시
     if (clusterState.isLoading || gScoreAsync.isLoading) {
-=======
-    final state = ref.watch(clusterScoresViewModelProvider);
-    if (state.isLoading) {
->>>>>>> fb89a37e
       return const Center(
           child:
               CircularProgressIndicator(backgroundColor: AppColors.yellow50));
     }
-<<<<<<< HEAD
-    // 😎 두 데이터 중 하나라도 에러가 있으면 에러 메시지 표시
+    // 두 데이터 중 하나라도 에러가 있으면 에러 메시지 표시
     if (clusterState.error != null || gScoreAsync.hasError) {
       final error = clusterState.error ?? gScoreAsync.error.toString();
       return Center(
           child: AppText('${AppTextStrings.weeklyReportError}$error'));
-=======
-    if (state.error != null) {
-      return Center(
-          child: AppText('${AppTextStrings.weeklyReportError}${state.error}'));
->>>>>>> fb89a37e
     }
 
     // 기존 5개 감정 + 날짜
@@ -126,7 +105,6 @@
       if (gScoreData != null) ...{AppTextStrings.clusterTotalScore: gScoreData}
     };
 
-<<<<<<< HEAD
     // return FutureBuilder<gs.GScoreEmotionResult>(
     //   // ★ alias 타입
     //   future: _gFuture,
@@ -154,25 +132,6 @@
     //     print('[gscore] days=${baseDays.length}');
     //     // ignore: avoid_print
     //     print('[gscore] lineYs=${mergedMap["종합 감정 점수"]?.spots.map((e) => e.y).toList()}');
-=======
-        // 2) 디버그(임시) — 실제로 값이 들어왔는지 바로 확인
-        //    빌드 중 1~2회만 찍히면 정상
-        // ignore: avoid_print
-        print(
-            '[gscore] hasData=${snap.hasData} emotion=${snap.data?.emotion != null}');
-        // ignore: avoid_print
-        print('[gscore] days=${baseDays.length}');
-        // ignore: avoid_print
-        print(
-            '[gscore] lineYs=${mergedMap["종합 감정 점수"]?.spots.map((e) => e.y).toList()}');
-
-        // 3) 필터(오버레이용) — 종합은 항상 별도로 그릴 거라 제외
-        final filters = ref.watch(filterProvider);
-        final selectedEmotions = filters.entries
-            .where((e) => e.value && mergedMap.containsKey(e.key))
-            .map((e) => e.key)
-            .toList();
->>>>>>> fb89a37e
 
     // 3) 필터(오버레이용) — 종합은 항상 별도로 그릴 거라 제외
     final filters = ref.watch(filterProvider);
@@ -199,7 +158,6 @@
                         color: AppColors.grey900,
                       ),
                     ),
-<<<<<<< HEAD
                   ),
                 ),
                 Align(
@@ -259,69 +217,6 @@
                                                   ? FontWeight.bold
                                                   : FontWeight.normal,
                                             ),
-=======
-                    Align(
-                      alignment: Alignment.centerRight,
-                      child: SizedBox(
-                        height: 64.h,
-                        width: 64.w,
-                        child: PopupMenuButton<String>(
-                          color: AppColors.white,
-                          shape: RoundedRectangleBorder(
-                            borderRadius: BorderRadius.circular(12.r),
-                          ),
-                          icon: SvgPicture.asset(
-                            AppIcons.stroke,
-                            height: 18.h,
-                            width: 18.w,
-                          ),
-                          itemBuilder: (context) {
-                            return [
-                              PopupMenuItem<String>(
-                                child: Consumer(
-                                  builder: (context, ref, _) {
-                                    final filters = ref.watch(filterProvider);
-                                    return Column(
-                                      mainAxisSize: MainAxisSize.min,
-                                      children: filters.keys.map((key) {
-                                        return InkWell(
-                                          onTap: () {
-                                            ref
-                                                .read(filterProvider.notifier)
-                                                .state = {
-                                              ...filters,
-                                              key: !(filters[key] ?? false),
-                                            };
-                                          },
-                                          child: Row(
-                                            children: [
-                                              Checkbox(
-                                                value: filters[key] ?? false,
-                                                activeColor: AppColors.green400,
-                                                checkColor: AppColors.white,
-                                                onChanged: (value) {
-                                                  ref
-                                                      .read(filterProvider
-                                                          .notifier)
-                                                      .state = {
-                                                    ...filters,
-                                                    key: value ?? false,
-                                                  };
-                                                },
-                                              ),
-                                              const SizedBox(width: 8),
-                                              AppText(
-                                                key,
-                                                style: TextStyle(
-                                                  fontSize: 14,
-                                                  fontWeight:
-                                                      filters[key] == true
-                                                          ? FontWeight.bold
-                                                          : FontWeight.normal,
-                                                ),
-                                              ),
-                                            ],
->>>>>>> fb89a37e
                                           ),
                                         ],
                                       ),
@@ -340,14 +235,13 @@
             ),
             const SizedBox(height: 16),
 
-<<<<<<< HEAD
             // ===== 차트 =====
             Container(
               padding: EdgeInsets.all(22.r),
               child: Column(
                 children: [
                   SizedBox(
-                    height: 200,
+                    height: 200.h,
                     child: LineChart(
                       LineChartData(
                         lineTouchData: LineTouchData(enabled: false),
@@ -358,8 +252,9 @@
                               showTitles: true,
                               interval: 2,
                               getTitlesWidget: (value, meta) {
-                                if (value.toInt() == 0)
+                                if (value.toInt() == 0) {
                                   return const SizedBox.shrink();
+                                }
                                 return AppText(
                                   value.toInt().toString(),
                                   style: AppFontStyles.bodyRegular12
@@ -381,110 +276,33 @@
                                 if (index < 0 || index >= baseDays.length) {
                                   return const SizedBox.shrink();
                                 }
-                                final d = baseDays[index];
-                                return AppText(
-                                  "${d.month}.${d.day}",
-                                  style: AppFontStyles.bodyRegular12
-                                      .copyWith(color: AppColors.grey600),
-=======
-                // ===== 차트 =====
-                Container(
-                  padding: EdgeInsets.all(22.r),
-                  child: Column(
-                    children: [
-                      SizedBox(
-                        height: 200.h,
-                        child: LineChart(
-                          LineChartData(
-                            lineTouchData: LineTouchData(enabled: false),
-                            gridData: FlGridData(show: true),
-                            titlesData: FlTitlesData(
-                              leftTitles: AxisTitles(
-                                sideTitles: SideTitles(
-                                  showTitles: true,
-                                  interval: 2,
-                                  getTitlesWidget: (value, meta) {
-                                    if (value.toInt() == 0) {
-                                      return const SizedBox.shrink();
-                                    }
-                                    return AppText(
-                                      value.toInt().toString(),
-                                      style: AppFontStyles.bodyRegular12
-                                          .copyWith(color: AppColors.grey600),
-                                    );
-                                  },
-                                ),
-                              ),
-                              rightTitles: AxisTitles(
-                                  sideTitles: SideTitles(showTitles: false)),
-                              topTitles: AxisTitles(
-                                  sideTitles: SideTitles(showTitles: false)),
-                              bottomTitles: AxisTitles(
-                                sideTitles: SideTitles(
-                                  showTitles: true,
-                                  interval: 2,
-                                  getTitlesWidget: (value, meta) {
-                                    final index = value.toInt();
-                                    if (index < 0 || index >= baseDays.length) {
-                                      return const SizedBox.shrink();
-                                    }
-                                    // 마지막 인덱스(오늘 날짜)는 무조건 표시
-                                    if (index == baseDays.length - 1) {
-                                      final d = baseDays[index];
-                                      return AppText(
-                                        "${d.month}.${d.day}",
-                                        style: AppFontStyles.bodyRegular12
-                                            .copyWith(color: AppColors.grey900),
-                                      );
-                                    }
-                                    // 나머지는 2일 간격으로만 표시
-                                    if (index % 2 == 0) {
-                                      final d = baseDays[index];
-                                      return AppText(
-                                        "${d.month}.${d.day}",
-                                        style: AppFontStyles.bodyRegular12
-                                            .copyWith(color: AppColors.grey600),
-                                      );
-                                    } else {
-                                      return const SizedBox.shrink();
-                                    }
-                                  },
-                                ),
-                              ),
-                            ),
-                            borderData: FlBorderData(show: false),
-                            minX: 0,
-                            maxX: (baseDays.length - 0.5).toDouble(),
-                            minY: 0,
-                            maxY: 10,
-                            lineBarsData: [
-                              // ★ 항상 그릴 “종합 감정 점수” 라인 (있을 때)
-                              if (mergedMap["종합 감정 점수"] != null)
-                                LineChartBarData(
-                                  color: mergedMap["종합 감정 점수"]!.color,
-                                  barWidth: 2,
-                                  dotData:
-                                      FlDotData(show: false), // 보기 쉽게 점 보이기
-                                  spots: mergedMap["종합 감정 점수"]!.spots,
-                                ),
-
-                              // 선택된 감정들 오버레이
-                              ...selectedEmotions.map((key) {
-                                final data = mergedMap[key]!;
-                                return LineChartBarData(
-                                  color: data.color,
-                                  barWidth: 2,
-                                  dotData: FlDotData(show: false),
-                                  spots: data.spots,
->>>>>>> fb89a37e
-                                );
+                                // 마지막 인덱스(오늘 날짜)는 무조건 표시
+                                if (index == baseDays.length - 1) {
+                                  final d = baseDays[index];
+                                  return AppText(
+                                    "${d.month}.${d.day}",
+                                    style: AppFontStyles.bodyRegular12
+                                        .copyWith(color: AppColors.grey900),
+                                  );
+                                }
+                                // 나머지는 2일 간격으로만 표시
+                                if (index % 2 == 0) {
+                                  final d = baseDays[index];
+                                  return AppText(
+                                    "${d.month}.${d.day}",
+                                    style: AppFontStyles.bodyRegular12
+                                        .copyWith(color: AppColors.grey600),
+                                  );
+                                } else {
+                                  return const SizedBox.shrink();
+                                }
                               },
                             ),
                           ),
                         ),
                         borderData: FlBorderData(show: false),
                         minX: 0,
-                        maxX: (baseDays.length - 1).toDouble(),
+                        maxX: (baseDays.length - 0.5).toDouble(),
                         minY: 0,
                         maxY: 10,
                         lineBarsData: [
@@ -518,7 +336,6 @@
                   ),
                   const SizedBox(height: 8),
 
-<<<<<<< HEAD
                   // ===== 범례: 줄바꿈 지원 =====
                   SizedBox(
                     width: 300.w, // 원하는 최대 폭 (없애면 가로 전체)
@@ -534,23 +351,6 @@
                                   .color),
                         ...selectedEmotions.map(
                           (key) => _legendChip(key, mergedMap[key]!.color),
-=======
-                      // ===== 범례: 줄바꿈 지원 =====
-                      SizedBox(
-                        width: 300.w, // 원하는 최대 폭 (없애면 가로 전체)
-                        child: Wrap(
-                          alignment: WrapAlignment.center,
-                          spacing: 8.r, // 칩 간 가로 간격
-                          runSpacing: 6.r, // 줄바꿈 시 세로 간격
-                          children: [
-                            if (mergedMap["종합 감정 점수"] != null)
-                              _legendChip(
-                                  "종합 감정 점수", mergedMap["종합 감정 점수"]!.color),
-                            ...selectedEmotions.map(
-                              (key) => _legendChip(key, mergedMap[key]!.color),
-                            ),
-                          ],
->>>>>>> fb89a37e
                         ),
                       ],
                     ),
@@ -559,7 +359,6 @@
               ),
             ),
 
-<<<<<<< HEAD
             // ===== 구분선 / 카드 (기존 그대로, 단 mergedMap 사용) =====
             Container(
               padding: EdgeInsets.only(top: 23.h),
@@ -574,49 +373,29 @@
                       mergedMap[AppTextStrings.clusterTotalScore]!),
                 ...selectedEmotions
                     .map((key) => _buildEmotionCard(key, mergedMap[key]!)),
-=======
-                // ===== 구분선 / 카드 (기존 그대로, 단 mergedMap 사용) =====
-                Container(
-                  padding: EdgeInsets.only(top: 23.h),
-                  height: 2,
-                  width: double.infinity,
-                  color: AppColors.grey100,
-                ),
-                Column(
-                  children: [
-                    if (mergedMap["종합 감정 점수"] != null)
-                      _buildEmotionCard("종합 감정 점수", mergedMap["종합 감정 점수"]!),
-                    ...selectedEmotions
-                        .map((key) => _buildEmotionCard(key, mergedMap[key]!)),
-                  ],
-                ),
-
-                Padding(
-                  padding: EdgeInsets.symmetric(vertical: 8.h),
-                  child: GestureDetector(
-                    onTap: () {
-                      //TODO : 진단페이지로 이동
-                    },
-                    child: Container(
-                      height: 52.h,
-                      decoration: BoxDecoration(
-                          color: AppColors.green500,
-                          borderRadius: BorderRadius.circular(12.r)),
-                      alignment: Alignment.center,
-                      child: Text(
-                        AppTextStrings.checkEmotions,
-                        style: AppFontStyles.bodyMedium16
-                            .copyWith(color: AppColors.grey50),
-                      ),
-                    ),
-                  ),
-                )
->>>>>>> fb89a37e
               ],
             ),
-            SizedBox(
-              height: 40.h,
-            ),
+
+            Padding(
+              padding: EdgeInsets.symmetric(vertical: 8.h),
+              child: GestureDetector(
+                onTap: () {
+                  //TODO : 진단페이지로 이동
+                },
+                child: Container(
+                  height: 52.h,
+                  decoration: BoxDecoration(
+                      color: AppColors.green500,
+                      borderRadius: BorderRadius.circular(12.r)),
+                  alignment: Alignment.center,
+                  child: Text(
+                    AppTextStrings.checkEmotions,
+                    style: AppFontStyles.bodyMedium16
+                        .copyWith(color: AppColors.grey50),
+                  ),
+                ),
+              ),
+            )
           ],
         ),
       ),
@@ -714,7 +493,6 @@
                 mainAxisAlignment: MainAxisAlignment.spaceAround,
                 children: [
                   _ScoreBox(
-<<<<<<< HEAD
                       label: AppTextStrings.avgEmotionScore, // 😎 상수 사용
                       value: AppTextStrings.scoreUnit
                           .replaceFirst('%s', data.avg.toStringAsFixed(1)),
@@ -730,20 +508,6 @@
                       label: AppTextStrings.minEmotionScore, // 😎 상수 사용
                       value: AppTextStrings.scoreUnit
                           .replaceFirst('%s', data.min.toStringAsFixed(1)),
-=======
-                      label: AppTextStrings.averageEmotionalScore,
-                      value: "${avg14.toStringAsFixed(1)}점",
-                      color: AppColors.green700),
-                  separator(),
-                  _ScoreBox(
-                      label: AppTextStrings.highestEmotionalScore,
-                      value: "${max14.toStringAsFixed(1)}점",
-                      color: AppColors.noti100),
-                  separator(),
-                  _ScoreBox(
-                      label: AppTextStrings.lowestEmotionalScore,
-                      value: "${min14.toStringAsFixed(1)}점",
->>>>>>> fb89a37e
                       color: AppColors.noti200),
                 ],
               ),
