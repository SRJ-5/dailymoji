--- conflicted
+++ resolved
@@ -78,12 +78,6 @@
 
   @override
   Widget build(BuildContext context) {
-<<<<<<< HEAD
-    final state = ref.watch(clusterScoresViewModelProvider);
-
-    // 로딩 확인
-    if (state.isLoading) {
-=======
     // 5가지 클러스터(프론트엔드 계산)와 g-score(백엔드 계산) 데이터를 각각 watch
     final clusterState = ref.watch(clusterScoresViewModelProvider);
 
@@ -92,7 +86,6 @@
 
     // 두 데이터 중 하나라도 로딩 중이면 로딩 인디케이터 표시
     if (clusterState.isLoading || gScoreAsync.isLoading) {
->>>>>>> c20af274
       return Container(
         height: double.infinity,
         width: double.infinity,
@@ -106,24 +99,16 @@
     }
 
     // 에러 확인
-<<<<<<< HEAD
-    if (state.error != null) {
-=======
     // 두 데이터 중 하나라도 에러가 있으면 에러 메시지 표시
     if (clusterState.error != null || gScoreAsync.hasError) {
       final error = clusterState.error ?? gScoreAsync.error.toString();
->>>>>>> c20af274
       return Container(
         height: double.infinity,
         width: double.infinity,
         color: AppColors.yellow50,
         child: Center(
-<<<<<<< HEAD
-          child: AppText('${AppTextStrings.weeklyReportError}${state.error}'),
-=======
           child: AppText(
               '${AppTextStrings.weeklyReportError}${clusterState.error}'),
->>>>>>> c20af274
         ),
       );
     }
@@ -368,24 +353,6 @@
                                       .spots,
                             ),
 
-<<<<<<< HEAD
-                Padding(
-                  padding: EdgeInsets.symmetric(vertical: 8.h),
-                  child: GestureDetector(
-                    onTap: () {
-                      context.push('/info/${AppTextStrings.srj5Test}');
-                    },
-                    child: Container(
-                      height: 52.h,
-                      decoration: BoxDecoration(
-                          color: AppColors.green500,
-                          borderRadius: BorderRadius.circular(12.r)),
-                      alignment: Alignment.center,
-                      child: Text(
-                        AppTextStrings.checkEmotions,
-                        style: AppFontStyles.bodyMedium16
-                            .copyWith(color: AppColors.grey50),
-=======
                           // 선택된 감정들 오버레이
                           ...selectedEmotions.map((key) {
                             final data = mergedMap[key]!;
@@ -397,7 +364,6 @@
                             );
                           }),
                         ],
->>>>>>> c20af274
                       ),
                     ),
                   ),
