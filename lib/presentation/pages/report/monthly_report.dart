--- conflicted
+++ resolved
@@ -1,12 +1,7 @@
 import 'package:dailymoji/core/styles/colors.dart';
 import 'package:dailymoji/core/styles/fonts.dart';
 import 'package:dailymoji/core/styles/images.dart';
-<<<<<<< HEAD
 import 'package:dailymoji/presentation/providers/month_cluster_scores_provider.dart' show MonthParams, dailyMaxByMonthProvider;
-=======
-import 'package:dailymoji/presentation/providers/month_cluster_scores_provider.dart'
-    show MonthParams, dailyMaxByMonthProvider;
->>>>>>> 5ae5c789
 import 'package:flutter/material.dart';
 import 'package:flutter_riverpod/flutter_riverpod.dart';
 import 'package:flutter_screenutil/flutter_screenutil.dart';
@@ -102,12 +97,7 @@
               headerStyle: HeaderStyle(
                 formatButtonVisible: false,
                 titleCentered: true,
-<<<<<<< HEAD
                 titleTextFormatter: (date, locale) => "${date.year}년 ${date.month}월",
-=======
-                titleTextFormatter: (date, locale) =>
-                    "${date.year}년 ${date.month}월",
->>>>>>> 5ae5c789
                 titleTextStyle: AppFontStyles.bodyMedium14.copyWith(
                   color: AppColors.grey900,
                 ),
@@ -131,12 +121,7 @@
                   return Center(
                     child: Text(
                       weekdays[day.weekday % 7],
-<<<<<<< HEAD
                       style: AppFontStyles.bodyMedium14.copyWith(color: AppColors.grey900),
-=======
-                      style: AppFontStyles.bodyMedium14
-                          .copyWith(color: AppColors.grey900),
->>>>>>> 5ae5c789
                     ),
                   );
                 },
@@ -145,12 +130,7 @@
                 defaultBuilder: (context, day, focusedDay) {
                   final path = emojiByDay[day.day]; // ← 뷰모델의 이모지 맵 사용!
                   if (path != null) {
-<<<<<<< HEAD
                     return Center(child: Image.asset(path, width: 28, height: 28));
-=======
-                    return Center(
-                        child: Image.asset(path, width: 28, height: 28));
->>>>>>> 5ae5c789
                   }
                   return SizedBox(
                     width: 40.w,
@@ -217,12 +197,7 @@
                 child: Text(
                   "${_selectedDay!.month}월 ${_selectedDay!.day}일 "
                   "${weekdays[_selectedDay!.weekday % 7]}요일",
-<<<<<<< HEAD
                   style: AppFontStyles.bodyBold16.copyWith(color: AppColors.grey900),
-=======
-                  style: AppFontStyles.bodyBold16
-                      .copyWith(color: AppColors.grey900),
->>>>>>> 5ae5c789
                 ),
               ),
 
@@ -245,22 +220,15 @@
                     Text(
                       "반복되는 업무 스트레스와 주변의 기대 때문에 마음이 무거운 하루였어요. "
                       "친구와의 짧은 대화가 위로가 되었어요. 혼자만의 시간을 꼭 가지며 마음을 돌보길 해요.",
-<<<<<<< HEAD
                       style: AppFontStyles.bodyRegular12_180.copyWith(color: AppColors.grey900),
-=======
-                      style: AppFontStyles.bodyRegular12_180
-                          .copyWith(color: AppColors.grey900),
->>>>>>> 5ae5c789
+
                     ),
                     Align(
                       alignment: Alignment.bottomRight,
                       child: GestureDetector(
                         onTap: () {
-<<<<<<< HEAD
                           context.push("/chat", extra: _selectedDay);
-=======
-                          context.go("/report/chat", extra: _selectedDay);
->>>>>>> 5ae5c789
+
                         },
                         child: Container(
                           alignment: Alignment.center,
@@ -278,12 +246,8 @@
                             children: [
                               Text('채팅 확인하기', style: AppFontStyles.bodyMedium14),
                               SizedBox(width: 6.w),
-<<<<<<< HEAD
                               Icon(Icons.arrow_forward, color: AppColors.grey900, size: 18.r),
-=======
-                              Icon(Icons.arrow_forward,
-                                  color: AppColors.grey900, size: 18.r),
->>>>>>> 5ae5c789
+
                             ],
                           ),
                         ),
