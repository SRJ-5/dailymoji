import 'dart:convert';
import 'package:dailymoji/core/config/api_config.dart';
<<<<<<< HEAD
=======
import 'package:dailymoji/core/constants/app_text_strings.dart';
import 'package:dailymoji/domain/enums/cluster_type.dart';
>>>>>>> 0c823491
import 'package:dailymoji/presentation/widgets/app_text.dart';
import 'package:dailymoji/core/styles/colors.dart';
import 'package:dailymoji/core/styles/fonts.dart';
import 'package:dailymoji/core/styles/images.dart';
import 'package:dailymoji/domain/entities/cluster_score.dart';
import 'package:dailymoji/presentation/providers/month_cluster_scores_provider.dart'
    show MonthParams, dailyMaxByMonthProvider;
import 'package:flutter/material.dart';
import 'package:flutter_riverpod/flutter_riverpod.dart';
import 'package:flutter_screenutil/flutter_screenutil.dart';
import 'package:go_router/go_router.dart';
import 'package:http/http.dart' as http;
import 'package:intl/intl.dart';
import 'package:table_calendar/table_calendar.dart';

// RIN: 날짜(년,월,일)만 비교하기 위한 유틸리티 함수
bool isSameDate(DateTime date1, DateTime date2) {
  return date1.year == date2.year &&
      date1.month == date2.month &&
      date1.day == date2.day;
}

class MonthlyReport extends ConsumerStatefulWidget {
  const MonthlyReport({
    super.key,
    required this.userId,
  });

  final String userId; // ← 유저 ID를 외부에서 주입(로그인 유저 등)

  @override
  ConsumerState<MonthlyReport> createState() => _MonthlyReportState();
}

class _MonthlyReportState extends ConsumerState<MonthlyReport> {
  DateTime _focusedDay = DateTime.now();
  DateTime? _selectedDay;

  // bool checkEmoji = false;

  String _dailySummary = AppTextStrings.monthlyReportDefaultSummary;
  bool _isSummaryLoading = false;

  /// 점수를 100배 후 정수 반환 (반올림)
  int displayScore100(double score) => (score * 100).round();

  @override
  void initState() {
    super.initState();
    _selectedDay = DateTime.now();
    // 앱 시작 시 오늘 날짜의 '기본 안내 문구'를 설정
    WidgetsBinding.instance.addPostFrameCallback((_) {
      if (mounted) {
        _fetchDailySummary(DateTime.now());
      }
    });
  }

// RIN: _fetchDailySummary 갈아엎음
  Future<void> _fetchDailySummary(DateTime selectedDay) async {
    // provider로부터 해당 월의 데이터를 읽어옴
    final asyncRows = ref.read(dailyMaxByMonthProvider(
        (widget.userId, selectedDay.year, selectedDay.month)));
    final rows = asyncRows.asData?.value ?? [];
    final bool hasRecord =
        rows.any((r) => isSameDate(r.createdAt.toLocal(), selectedDay));

    final now = DateTime.now();
    final bool isPastDate =
        !isSameDate(selectedDay, now) && selectedDay.isBefore(now);

    // 1. 기록이 없는 '과거' 날짜인 경우
    if (!hasRecord && isPastDate) {
      setState(() {
        _isSummaryLoading = false;
        _dailySummary = AppTextStrings.monthlyReportNoRecord;
      });
      return;
    }

    // 2. 그 외의 경우 (기록이 있거나, 오늘 날짜이거나, 미래 날짜) API 호출
    if (widget.userId.isEmpty) return;

    setState(() {
      _isSummaryLoading = true;
      _dailySummary = AppTextStrings.monthlyReportLoadingSummary;
    });

    try {
      final response = await http.post(
        Uri.parse('${ApiConfig.baseUrl}/report/summary'),
        headers: {'Content-Type': 'application/json'},
        body: jsonEncode({
          'user_id': widget.userId,
          'date': DateFormat('yyyy-MM-dd').format(selectedDay),
        }),
      );

      if (mounted && response.statusCode == 200) {
        final data = jsonDecode(utf8.decode(response.bodyBytes));
        setState(() {
          _dailySummary = data['summary'];
        });
      } else if (mounted) {
        setState(() {
          _dailySummary = AppTextStrings.monthlyReportFailedSummary;
        });
      }
    } catch (e) {
      if (mounted) {
        setState(() {
          _dailySummary =
              "${AppTextStrings.monthlyReportErrorSummary.split('%s')[0]}$e";
        });
      }
    } finally {
      if (mounted) {
        setState(() {
          _isSummaryLoading = false;
        });
      }
    }
  }

  String clusterToAssetPath(String cluster) {
    // RIN: Enum사용하여 매핑
    switch (ClusterType.fromString(cluster)) {
      case ClusterType.negHigh:
        return AppImages.angryEmoji;
      case ClusterType.negLow:
        return AppImages.cryingEmoji;
      case ClusterType.adhd:
        return AppImages.shockedEmoji;
      case ClusterType.sleep:
        return AppImages.sleepingEmoji;
      case ClusterType.positive:
      default:
        return AppImages.smileEmoji;
    }
  }

  @override
  Widget build(BuildContext context) {
    // final weekdays = ['일', '월', '화', '수', '목', '금', '토'];
    // ── 여기서 key 만들고
    final key = (widget.userId, _focusedDay.year, _focusedDay.month);

    // ── 여기서 구독(ref.watch)
    final asyncRows = ref.watch(dailyMaxByMonthProvider(key));

    // rows → (일 → 에셋경로) 매핑
    final rows = asyncRows.asData?.value; // List<ClusterScore>? (data 상태일 때만 값)
    final emojiByDay = <int, String>{};
    if (rows != null) {
      for (final r in rows) {
        final d = r.createdAt.toLocal().day;
        emojiByDay[d] = clusterToAssetPath(r.cluster);
      }
    }

    // 선택된 날짜의 ClusterScore 찾기
    ClusterScore? selectedRow;
    if (rows != null && _selectedDay != null) {
      final sd = _selectedDay!;
      // firstWhere는 요소를 찾지 못하면 에러를 발생시키므로, try-catch 대신 안전한 방식으로 변경
      selectedRow = rows.cast<ClusterScore?>().firstWhere(
            (r) => r != null && isSameDate(r.createdAt.toLocal(), sd),
            orElse: () => null,
          );
    }

    final bool hasRecordOnSelectedDay = selectedRow != null;

    // 요약 카드 제목 문구
    final summaryTitle = (selectedRow == null)
        ? AppTextStrings.monthlyReportNoRecord
        : "이 날의 ${ClusterUtil.getDisplayName(selectedRow.cluster)} 감정이 ${displayScore100(selectedRow.score)}점으로 가장 강렬했습니다.";

    return Scaffold(
      backgroundColor: AppColors.yellow50,
      body: Padding(
        padding: EdgeInsets.symmetric(horizontal: 12.w).copyWith(bottom: 8.h),
        child: SingleChildScrollView(
          child: Column(
            children: [
              // ── 달력
              TableCalendar(
                daysOfWeekHeight: 36.h,
                firstDay: DateTime.utc(2020, 1, 1),
                lastDay: DateTime.utc(2035, 12, 31),
                focusedDay: _focusedDay,
                selectedDayPredicate: (day) => isSameDay(_selectedDay, day),
                calendarFormat: CalendarFormat.month,
                startingDayOfWeek: StartingDayOfWeek.sunday,

                // 페이지(월) 넘길 때 포커스 변경 → Provider family 키가 바뀌며 자동 리로드
                onPageChanged: (focused) {
                  setState(() => _focusedDay = focused); // → key가 바뀌며 재요청
                },

                onDaySelected: (selected, focused) {
                  setState(() {
                    _selectedDay = selected;
                    _focusedDay = focused;
                  });
                  _fetchDailySummary(selected);
                },

                // 헤더 스타일
                headerStyle: HeaderStyle(
                  formatButtonVisible: false,
                  titleCentered: true,
                  titleTextFormatter: (date, locale) => DateFormat(
                          AppTextStrings.monthlyReportDateFormat, 'ko_KR')
                      .format(date),
                  titleTextStyle: AppFontStyles.bodyMedium14.copyWith(
                    color: AppColors.grey900,
                  ),
                  leftChevronIcon:
                      const Icon(Icons.chevron_left, color: AppColors.grey900),
                  rightChevronIcon:
                      const Icon(Icons.chevron_right, color: AppColors.grey900),
                ),

                // 기본 스타일
                calendarStyle: const CalendarStyle(
                  outsideDaysVisible: true,
                  todayDecoration: BoxDecoration(
                    color: AppColors.orange600,
                    shape: BoxShape.circle,
                  ),
                ),

                // 날짜 커스텀 빌더
                calendarBuilders: CalendarBuilders(
                  // 요일 라벨
                  dowBuilder: (context, day) {
                    return Center(
                      child: AppText(
<<<<<<< HEAD
                        weekdays[day.weekday % 7],
=======
                        DateFormat('E', 'ko_KR').format(day),
>>>>>>> 0c823491
                        style: AppFontStyles.bodyMedium14
                            .copyWith(color: AppColors.grey900),
                      ),
                    );
                  },

                  // 일반 날짜 셀
                  defaultBuilder: (context, day, focusedDay) {
                    final path = emojiByDay[day.day]; // ← 뷰모델의 이모지 맵 사용!
                    if (path != null) {
                      return SizedBox(
                        width: 40.w,
                        height: 40.h,
                        child: Center(
                            child:
                                Image.asset(path, width: 36.w, height: 36.h)),
                      );
                    }
                    return SizedBox(
                      width: 40.w,
                      height: 40.h,
                      child: Center(child: AppText('${day.day}')),
                    );
                  },

                  // 오늘 날짜 셀
                  todayBuilder: (context, day, focusedDay) {
                    return Container(
                      height: 40.h,
                      width: 40.w,
                      alignment: Alignment.center,
                      decoration: const BoxDecoration(
                        color: AppColors.orange600,
                        shape: BoxShape.circle,
                      ),
                      child: AppText(
                        '${day.day}',
                        style: AppFontStyles.bodySemiBold14
                            .copyWith(color: AppColors.grey50),
                      ),
                    );
                  },

                  // 선택된 날짜 셀
                  selectedBuilder: (context, day, focusedDay) {
                    final path = emojiByDay[day.day];
                    // checkEmoji = path == null ? false : true;
                    return path == null
                        ? Container(
                            height: 40.h,
                            width: 40.w,
                            decoration: BoxDecoration(
                              shape: BoxShape.circle,
                              color: AppColors.orange100,
                              border: Border.all(
                                  color: AppColors.orange600, width: 1),
                            ),
                            child: Center(
                              child: AppText(
                                '${day.day}',
                                style: AppFontStyles.bodySemiBold14
                                    .copyWith(color: AppColors.orange600),
                              ),
                            ),
                          )
                        : Container(
                            alignment: Alignment.center,
                            height: 40.h,
                            width: 40.w,
                            decoration: BoxDecoration(
                                color: Colors.black,
                                shape: BoxShape.circle,
                                border: Border.all(
                                  color: AppColors.orange600,
                                  width: 2.sp,
                                )),
                            child: Center(child: Image.asset(path)));
                  },
                ),
              ),
              SizedBox(height: 16.h),
              Divider(
                height: 1.h,
                color: AppColors.grey100,
              ),
              SizedBox(height: 16.h),

              // 상태 분기(로딩/에러/데이터)
              asyncRows.when(
                loading: () => const LinearProgressIndicator(minHeight: 2),
                error: (e, _) => AppText('로드 실패: $e'),
                data: (_) => const SizedBox.shrink(),
              ),

              // 선택된 날짜 텍스트
              if (_selectedDay != null)
                Align(
                  alignment: Alignment.centerLeft,
                  child: AppText(
<<<<<<< HEAD
                    "${_selectedDay!.month}월 ${_selectedDay!.day}일 "
                    "${weekdays[_selectedDay!.weekday % 7]}요일",
=======
                    DateFormat(AppTextStrings.monthlyReportDayFormat, 'ko_KR')
                        .format(_selectedDay!),
>>>>>>> 0c823491
                    style: AppFontStyles.bodyBold16
                        .copyWith(color: AppColors.grey900),
                  ),
                ),

              SizedBox(height: 8.h),

              // 감정 요약 카드 (현재는 더미, 나중에 선택일 기반 상세 연결)
              if (_selectedDay != null)
                hasRecordOnSelectedDay
                    ? Container(
                        padding: const EdgeInsets.all(16),
                        decoration: BoxDecoration(
                          color: AppColors.green100,
                          borderRadius: BorderRadius.circular(12),
                          border: Border.all(color: AppColors.green200),
                        ),
                        child: Column(
                          crossAxisAlignment: CrossAxisAlignment.start,
                          children: [
                            AppText(summaryTitle,
                                style: AppFontStyles.bodyBold14
                                    .copyWith(color: AppColors.green700)),
                            SizedBox(height: 6.h),
                            if (_isSummaryLoading)
                              Center(
                                  child: Padding(
                                padding: EdgeInsets.symmetric(vertical: 20.h),
                                child: CircularProgressIndicator(),
                              ))
                            else
                              AppText(
                                _dailySummary,
                                style: AppFontStyles.bodyRegular12_180
                                    .copyWith(color: AppColors.grey900),
                              ),
                            Align(
                                alignment: Alignment.bottomRight,
                                child: OutlinedButton(
                                  style: OutlinedButton.styleFrom(
                                    minimumSize: Size(133, 40),
                                    backgroundColor: AppColors.grey50,
                                    side: BorderSide(
                                        color: AppColors.grey200), // 테두리 색
                                    shape: RoundedRectangleBorder(
                                      borderRadius:
                                          BorderRadius.circular(12), // 모서리 둥글게
                                    ),
                                    padding:
                                        EdgeInsets.symmetric(vertical: 9.5.h)
                                            .copyWith(left: 16.w, right: 10.w),
                                  ),
                                  onPressed: () {
                                    context.go("/report/chat",
                                        extra: _selectedDay);
                                  },
                                  child: Row(
                                    mainAxisSize: MainAxisSize.min,
                                    children: [
<<<<<<< HEAD
                                      AppText('채팅 확인하기',
                                          style: AppFontStyles.bodyMedium14
                                              .copyWith(
                                                  color: AppColors.grey900)),
=======
                                      AppText(AppTextStrings.checkChatHistory),
>>>>>>> 0c823491
                                      SizedBox(width: 6.w),
                                      Icon(Icons.arrow_forward,
                                          color: AppColors.grey900, size: 18.r),
                                    ],
                                  ),
                                ))
                          ],
                        ),
                      )
                    : Padding(
                        padding: EdgeInsets.only(top: 76.h),
<<<<<<< HEAD
                        child: AppText("이 날은 기록이 없는 하루예요"),
=======
                        child: AppText(_dailySummary),
>>>>>>> 0c823491
                      ),
            ],
          ),
        ),
      ),
    );
  }

//   String clusterToAssetPath(String cluster) {
//     switch (cluster) {
//       case 'neg_high':
//         return AppImages.angryEmoji;
//       case 'neg_low':
//         return AppImages.cryingEmoji;
//       case 'ADHD':
//         return AppImages.shockedEmoji;
//       case 'sleep':
//         return AppImages.sleepingEmoji;
//       case 'positive':
//       default:
//         return AppImages.smileEmoji;
//     }
//   }

// // _MonthlyReportState 안에 추가
//   Future<void> _fetchDailySummary(DateTime date) async {
//     if (widget.userId.isEmpty) return;

//     setState(() {
//       _isSummaryLoading = true;
//       _dailySummary = "감정 기록을 요약하고 있어요...";
//     });

//     try {
//       final response = await http.post(
//         Uri.parse('${ApiConfig.baseUrl}/report/summary'),
//         headers: {'Content-Type': 'application/json'},
//         body: jsonEncode({
//           'user_id': widget.userId,
//           'date': DateFormat('yyyy-MM-dd').format(date),
//         }),
//       );

//       if (response.statusCode == 200) {
//         final data = jsonDecode(utf8.decode(response.bodyBytes));
//         setState(() {
//           _dailySummary = data['summary'];
//         });
//       } else {
//         setState(() {
//           _dailySummary = "요약을 불러오는 데 실패했어요.";
//         });
//       }
//     } catch (e) {
//       setState(() {
//         _dailySummary = "오류가 발생했어요: $e";
//       });
//     } finally {
//       setState(() {
//         _isSummaryLoading = false;
//       });
//     }
//   }
}<|MERGE_RESOLUTION|>--- conflicted
+++ resolved
@@ -1,17 +1,13 @@
 import 'dart:convert';
 import 'package:dailymoji/core/config/api_config.dart';
-<<<<<<< HEAD
-=======
 import 'package:dailymoji/core/constants/app_text_strings.dart';
 import 'package:dailymoji/domain/enums/cluster_type.dart';
->>>>>>> 0c823491
 import 'package:dailymoji/presentation/widgets/app_text.dart';
 import 'package:dailymoji/core/styles/colors.dart';
 import 'package:dailymoji/core/styles/fonts.dart';
 import 'package:dailymoji/core/styles/images.dart';
 import 'package:dailymoji/domain/entities/cluster_score.dart';
-import 'package:dailymoji/presentation/providers/month_cluster_scores_provider.dart'
-    show MonthParams, dailyMaxByMonthProvider;
+import 'package:dailymoji/presentation/providers/month_cluster_scores_provider.dart' show MonthParams, dailyMaxByMonthProvider;
 import 'package:flutter/material.dart';
 import 'package:flutter_riverpod/flutter_riverpod.dart';
 import 'package:flutter_screenutil/flutter_screenutil.dart';
@@ -22,9 +18,7 @@
 
 // RIN: 날짜(년,월,일)만 비교하기 위한 유틸리티 함수
 bool isSameDate(DateTime date1, DateTime date2) {
-  return date1.year == date2.year &&
-      date1.month == date2.month &&
-      date1.day == date2.day;
+  return date1.year == date2.year && date1.month == date2.month && date1.day == date2.day;
 }
 
 class MonthlyReport extends ConsumerStatefulWidget {
@@ -66,15 +60,12 @@
 // RIN: _fetchDailySummary 갈아엎음
   Future<void> _fetchDailySummary(DateTime selectedDay) async {
     // provider로부터 해당 월의 데이터를 읽어옴
-    final asyncRows = ref.read(dailyMaxByMonthProvider(
-        (widget.userId, selectedDay.year, selectedDay.month)));
+    final asyncRows = ref.read(dailyMaxByMonthProvider((widget.userId, selectedDay.year, selectedDay.month)));
     final rows = asyncRows.asData?.value ?? [];
-    final bool hasRecord =
-        rows.any((r) => isSameDate(r.createdAt.toLocal(), selectedDay));
+    final bool hasRecord = rows.any((r) => isSameDate(r.createdAt.toLocal(), selectedDay));
 
     final now = DateTime.now();
-    final bool isPastDate =
-        !isSameDate(selectedDay, now) && selectedDay.isBefore(now);
+    final bool isPastDate = !isSameDate(selectedDay, now) && selectedDay.isBefore(now);
 
     // 1. 기록이 없는 '과거' 날짜인 경우
     if (!hasRecord && isPastDate) {
@@ -116,8 +107,7 @@
     } catch (e) {
       if (mounted) {
         setState(() {
-          _dailySummary =
-              "${AppTextStrings.monthlyReportErrorSummary.split('%s')[0]}$e";
+          _dailySummary = "${AppTextStrings.monthlyReportErrorSummary.split('%s')[0]}$e";
         });
       }
     } finally {
@@ -217,16 +207,12 @@
                 headerStyle: HeaderStyle(
                   formatButtonVisible: false,
                   titleCentered: true,
-                  titleTextFormatter: (date, locale) => DateFormat(
-                          AppTextStrings.monthlyReportDateFormat, 'ko_KR')
-                      .format(date),
+                  titleTextFormatter: (date, locale) => DateFormat(AppTextStrings.monthlyReportDateFormat, 'ko_KR').format(date),
                   titleTextStyle: AppFontStyles.bodyMedium14.copyWith(
                     color: AppColors.grey900,
                   ),
-                  leftChevronIcon:
-                      const Icon(Icons.chevron_left, color: AppColors.grey900),
-                  rightChevronIcon:
-                      const Icon(Icons.chevron_right, color: AppColors.grey900),
+                  leftChevronIcon: const Icon(Icons.chevron_left, color: AppColors.grey900),
+                  rightChevronIcon: const Icon(Icons.chevron_right, color: AppColors.grey900),
                 ),
 
                 // 기본 스타일
@@ -244,13 +230,8 @@
                   dowBuilder: (context, day) {
                     return Center(
                       child: AppText(
-<<<<<<< HEAD
-                        weekdays[day.weekday % 7],
-=======
                         DateFormat('E', 'ko_KR').format(day),
->>>>>>> 0c823491
-                        style: AppFontStyles.bodyMedium14
-                            .copyWith(color: AppColors.grey900),
+                        style: AppFontStyles.bodyMedium14.copyWith(color: AppColors.grey900),
                       ),
                     );
                   },
@@ -262,9 +243,7 @@
                       return SizedBox(
                         width: 40.w,
                         height: 40.h,
-                        child: Center(
-                            child:
-                                Image.asset(path, width: 36.w, height: 36.h)),
+                        child: Center(child: Image.asset(path, width: 36.w, height: 36.h)),
                       );
                     }
                     return SizedBox(
@@ -286,8 +265,7 @@
                       ),
                       child: AppText(
                         '${day.day}',
-                        style: AppFontStyles.bodySemiBold14
-                            .copyWith(color: AppColors.grey50),
+                        style: AppFontStyles.bodySemiBold14.copyWith(color: AppColors.grey50),
                       ),
                     );
                   },
@@ -303,14 +281,12 @@
                             decoration: BoxDecoration(
                               shape: BoxShape.circle,
                               color: AppColors.orange100,
-                              border: Border.all(
-                                  color: AppColors.orange600, width: 1),
+                              border: Border.all(color: AppColors.orange600, width: 1),
                             ),
                             child: Center(
                               child: AppText(
                                 '${day.day}',
-                                style: AppFontStyles.bodySemiBold14
-                                    .copyWith(color: AppColors.orange600),
+                                style: AppFontStyles.bodySemiBold14.copyWith(color: AppColors.orange600),
                               ),
                             ),
                           )
@@ -348,15 +324,8 @@
                 Align(
                   alignment: Alignment.centerLeft,
                   child: AppText(
-<<<<<<< HEAD
-                    "${_selectedDay!.month}월 ${_selectedDay!.day}일 "
-                    "${weekdays[_selectedDay!.weekday % 7]}요일",
-=======
-                    DateFormat(AppTextStrings.monthlyReportDayFormat, 'ko_KR')
-                        .format(_selectedDay!),
->>>>>>> 0c823491
-                    style: AppFontStyles.bodyBold16
-                        .copyWith(color: AppColors.grey900),
+                    DateFormat(AppTextStrings.monthlyReportDayFormat, 'ko_KR').format(_selectedDay!),
+                    style: AppFontStyles.bodyBold16.copyWith(color: AppColors.grey900),
                   ),
                 ),
 
@@ -375,9 +344,7 @@
                         child: Column(
                           crossAxisAlignment: CrossAxisAlignment.start,
                           children: [
-                            AppText(summaryTitle,
-                                style: AppFontStyles.bodyBold14
-                                    .copyWith(color: AppColors.green700)),
+                            AppText(summaryTitle, style: AppFontStyles.bodyBold14.copyWith(color: AppColors.green700)),
                             SizedBox(height: 6.h),
                             if (_isSummaryLoading)
                               Center(
@@ -388,8 +355,7 @@
                             else
                               AppText(
                                 _dailySummary,
-                                style: AppFontStyles.bodyRegular12_180
-                                    .copyWith(color: AppColors.grey900),
+                                style: AppFontStyles.bodyRegular12_180.copyWith(color: AppColors.grey900),
                               ),
                             Align(
                                 alignment: Alignment.bottomRight,
@@ -397,34 +363,21 @@
                                   style: OutlinedButton.styleFrom(
                                     minimumSize: Size(133, 40),
                                     backgroundColor: AppColors.grey50,
-                                    side: BorderSide(
-                                        color: AppColors.grey200), // 테두리 색
+                                    side: BorderSide(color: AppColors.grey200), // 테두리 색
                                     shape: RoundedRectangleBorder(
-                                      borderRadius:
-                                          BorderRadius.circular(12), // 모서리 둥글게
+                                      borderRadius: BorderRadius.circular(12), // 모서리 둥글게
                                     ),
-                                    padding:
-                                        EdgeInsets.symmetric(vertical: 9.5.h)
-                                            .copyWith(left: 16.w, right: 10.w),
+                                    padding: EdgeInsets.symmetric(vertical: 9.5.h).copyWith(left: 16.w, right: 10.w),
                                   ),
                                   onPressed: () {
-                                    context.go("/report/chat",
-                                        extra: _selectedDay);
+                                    context.go("/report/chat", extra: _selectedDay);
                                   },
                                   child: Row(
                                     mainAxisSize: MainAxisSize.min,
                                     children: [
-<<<<<<< HEAD
-                                      AppText('채팅 확인하기',
-                                          style: AppFontStyles.bodyMedium14
-                                              .copyWith(
-                                                  color: AppColors.grey900)),
-=======
-                                      AppText(AppTextStrings.checkChatHistory),
->>>>>>> 0c823491
+                                      Text(AppTextStrings.checkChatHistory, style: AppFontStyles.bodyMedium14.copyWith(color: AppColors.grey900)),
                                       SizedBox(width: 6.w),
-                                      Icon(Icons.arrow_forward,
-                                          color: AppColors.grey900, size: 18.r),
+                                      Icon(Icons.arrow_forward, color: AppColors.grey900, size: 18.r),
                                     ],
                                   ),
                                 ))
@@ -433,11 +386,7 @@
                       )
                     : Padding(
                         padding: EdgeInsets.only(top: 76.h),
-<<<<<<< HEAD
-                        child: AppText("이 날은 기록이 없는 하루예요"),
-=======
                         child: AppText(_dailySummary),
->>>>>>> 0c823491
                       ),
             ],
           ),
