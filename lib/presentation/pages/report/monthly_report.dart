import 'package:dailymoji/core/styles/colors.dart';
import 'package:dailymoji/core/styles/fonts.dart';
import 'package:dailymoji/core/styles/images.dart';
import 'package:dailymoji/presentation/providers/month_cluster_scores_provider.dart' show MonthParams, dailyMaxByMonthProvider;
import 'package:flutter/material.dart';
import 'package:flutter_riverpod/flutter_riverpod.dart';
import 'package:flutter_screenutil/flutter_screenutil.dart';
import 'package:go_router/go_router.dart';
import 'package:table_calendar/table_calendar.dart';

class MonthlyReport extends ConsumerStatefulWidget {
  const MonthlyReport({
    super.key,
    required this.userId,
  });

  final String userId; // ← 유저 ID를 외부에서 주입(로그인 유저 등)

  @override
  ConsumerState<MonthlyReport> createState() => _MonthlyReportState();
}

class _MonthlyReportState extends ConsumerState<MonthlyReport> {
  DateTime _focusedDay = DateTime.now();
  DateTime? _selectedDay;

  @override
  void initState() {
    super.initState();
    _selectedDay = DateTime.now();
  }

  @override
  Widget build(BuildContext context) {
    final weekdays = ['일', '월', '화', '수', '목', '금', '토'];
    // ── 여기서 key 만들고
    final key = (widget.userId, _focusedDay.year, _focusedDay.month);

    // ── 여기서 구독(ref.watch)
    final asyncRows = ref.watch(dailyMaxByMonthProvider(key));

// rows → (일 → 에셋경로) 매핑
    final emojiByDay = <int, String>{};
    asyncRows.whenData((rows) {
      for (final r in rows) {
        final d = r.createdAt.toLocal().day;
        emojiByDay[d] = clusterToAssetPath(r.cluster);
      }
    });

    // // ── 여기서 현재 달 파라미터를 만든다.
    // final params = MonthParams(
    //   userId: widget.userId,
    //   year: _focusedDay.year,
    //   month: _focusedDay.month,
    // );

    // // 뷰모델 구독: 상태(AsyncValue<ClusterMonthState>) + notifier
    // final vmState = ref.watch(clusterMonthViewModelProvider(params));
    // final vm = ref.read(clusterMonthViewModelProvider(params).notifier);

    // // 상태가 data일 때만 이모지 맵을 꺼내 쓰고, 아니면 빈 맵
    // final emojiByDay = vmState.maybeWhen(
    //   data: (s) => s.emojiByDay,
    //   orElse: () => const <int, String>{},
    // );

    return Scaffold(
      backgroundColor: AppColors.yellow50,
      body: Padding(
<<<<<<< HEAD
        padding: EdgeInsets.symmetric(horizontal: 12.w).copyWith(bottom: 8.h),
        child: SingleChildScrollView(
          child: Column(
            children: [
              // ── 달력
              TableCalendar(
                daysOfWeekHeight: 36.h,
                firstDay: DateTime.utc(2020, 1, 1),
                lastDay: DateTime.utc(2035, 12, 31),
                focusedDay: _focusedDay,
                selectedDayPredicate: (day) => isSameDay(_selectedDay, day),
                calendarFormat: CalendarFormat.month,
                startingDayOfWeek: StartingDayOfWeek.sunday,
          
                // 페이지(월) 넘길 때 포커스 변경 → Provider family 키가 바뀌며 자동 리로드
                onPageChanged: (focused) {
                  setState(() => _focusedDay = focused); // → key가 바뀌며 재요청
                },
          
                onDaySelected: (selected, focused) {
                  setState(() {
                    _selectedDay = selected;
                    _focusedDay = focused;
                  });
                },
          
                // 헤더 스타일
                headerStyle: HeaderStyle(
                  formatButtonVisible: false,
                  titleCentered: true,
                  titleTextFormatter: (date, locale) =>
                      "${date.year}년 ${date.month}월",
                  titleTextStyle: AppFontStyles.bodyMedium14.copyWith(
                    color: AppColors.grey900,
                  ),
                  leftChevronIcon:
                      const Icon(Icons.chevron_left, color: AppColors.grey900),
                  rightChevronIcon:
                      const Icon(Icons.chevron_right, color: AppColors.grey900),
                ),
          
                // 기본 스타일
                calendarStyle: const CalendarStyle(
                  outsideDaysVisible: true,
                  todayDecoration: BoxDecoration(
                    color: AppColors.orange600,
                    shape: BoxShape.circle,
                  ),
                ),
          
                // 날짜 커스텀 빌더
                calendarBuilders: CalendarBuilders(
                  // 요일 라벨
                  dowBuilder: (context, day) {
                    return Center(
                      child: Text(
                        weekdays[day.weekday % 7],
                        style: AppFontStyles.bodyMedium14
                            .copyWith(color: AppColors.grey900),
                      ),
                    );
                  },
          
                  // 일반 날짜 셀
                  defaultBuilder: (context, day, focusedDay) {
                    final path = emojiByDay[day.day]; // ← 뷰모델의 이모지 맵 사용!
                    if (path != null) {
                      return Center(
                          child: Image.asset(path, width: 28, height: 28));
                    }
                    return SizedBox(
                      width: 40.w,
                      height: 40.h,
                      child: Center(child: Text('${day.day}')),
                    );
                  },
          
                  // 오늘 날짜 셀
                  todayBuilder: (context, day, focusedDay) {
                    return Container(
                      height: 40.h,
                      width: 40.w,
                      alignment: Alignment.center,
                      decoration: const BoxDecoration(
                        color: AppColors.orange600,
                        shape: BoxShape.circle,
                      ),
                      child: Text(
                        '${day.day}',
                        style: AppFontStyles.bodySemiBold14
                            .copyWith(color: AppColors.grey50),
                      ),
                    );
                  },
          
                  // 선택된 날짜 셀
                  selectedBuilder: (context, day, focusedDay) {
                    final path = emojiByDay[day.day];
                    return Container(
                      height: 40.h,
                      width: 40.w,
                      decoration: BoxDecoration(
                        shape: BoxShape.circle,
                        color: AppColors.orange100,
                        border: Border.all(color: AppColors.orange600, width: 1),
                      ),
                      alignment: Alignment.center,
                      child: (path != null)
                          ? Image.asset(path)
                          : Text(
                              '${day.day}',
                              style: AppFontStyles.bodySemiBold14
                                  .copyWith(color: AppColors.orange600),
                            ),
                    );
                  },
=======
        padding: EdgeInsets.symmetric(horizontal: 12.w),
        child: Column(
          children: [
            // ── 달력
            TableCalendar(
              daysOfWeekHeight: 36.h,
              firstDay: DateTime.utc(2020, 1, 1),
              lastDay: DateTime.utc(2035, 12, 31),
              focusedDay: _focusedDay,
              selectedDayPredicate: (day) => isSameDay(_selectedDay, day),
              calendarFormat: CalendarFormat.month,
              startingDayOfWeek: StartingDayOfWeek.sunday,

              // 페이지(월) 넘길 때 포커스 변경 → Provider family 키가 바뀌며 자동 리로드
              onPageChanged: (focused) {
                setState(() => _focusedDay = focused); // → key가 바뀌며 재요청
              },

              onDaySelected: (selected, focused) {
                setState(() {
                  _selectedDay = selected;
                  _focusedDay = focused;
                });
              },

              // 헤더 스타일
              headerStyle: HeaderStyle(
                formatButtonVisible: false,
                titleCentered: true,
                titleTextFormatter: (date, locale) => "${date.year}년 ${date.month}월",
                titleTextStyle: AppFontStyles.bodyMedium14.copyWith(
                  color: AppColors.grey900,
                ),
                leftChevronIcon: const Icon(Icons.chevron_left, color: AppColors.grey900),
                rightChevronIcon: const Icon(Icons.chevron_right, color: AppColors.grey900),
              ),

              // 기본 스타일
              calendarStyle: const CalendarStyle(
                outsideDaysVisible: true,
                todayDecoration: BoxDecoration(
                  color: AppColors.orange600,
                  shape: BoxShape.circle,
                ),
              ),

              // 날짜 커스텀 빌더
              calendarBuilders: CalendarBuilders(
                // 요일 라벨
                dowBuilder: (context, day) {
                  return Center(
                    child: Text(
                      weekdays[day.weekday % 7],
                      style: AppFontStyles.bodyMedium14.copyWith(color: AppColors.grey900),
                    ),
                  );
                },

                // 일반 날짜 셀
                defaultBuilder: (context, day, focusedDay) {
                  final path = emojiByDay[day.day]; // ← 뷰모델의 이모지 맵 사용!
                  if (path != null) {
                    return Center(child: Image.asset(path, width: 28, height: 28));
                  }
                  return SizedBox(
                    width: 40.w,
                    height: 40.h,
                    child: Center(child: Text('${day.day}')),
                  );
                },

                // 오늘 날짜 셀
                todayBuilder: (context, day, focusedDay) {
                  return Container(
                    height: 40.h,
                    width: 40.w,
                    alignment: Alignment.center,
                    decoration: const BoxDecoration(
                      color: AppColors.orange600,
                      shape: BoxShape.circle,
                    ),
                    child: Text(
                      '${day.day}',
                      style: AppFontStyles.bodySemiBold14.copyWith(color: AppColors.grey50),
                    ),
                  );
                },

                // 선택된 날짜 셀
                selectedBuilder: (context, day, focusedDay) {
                  final path = emojiByDay[day.day];
                  return Container(
                    height: 40.h,
                    width: 40.w,
                    decoration: BoxDecoration(
                      shape: BoxShape.circle,
                      color: AppColors.orange100,
                      border: Border.all(color: AppColors.orange600, width: 1),
                    ),
                    alignment: Alignment.center,
                    child: (path != null)
                        ? Image.asset(path)
                        : Text(
                            '${day.day}',
                            style: AppFontStyles.bodySemiBold14.copyWith(color: AppColors.orange600),
                          ),
                  );
                },
              ),
            ),

            const SizedBox(height: 16),

            // 상태 분기(로딩/에러/데이터)
            asyncRows.when(
              loading: () => const LinearProgressIndicator(minHeight: 2),
              error: (e, _) => Text('로드 실패: $e'),
              data: (_) => const SizedBox.shrink(),
            ),

            const SizedBox(height: 8),

            // 선택된 날짜 텍스트
            if (_selectedDay != null)
              Align(
                alignment: Alignment.centerLeft,
                child: Text(
                  "${_selectedDay!.month}월 ${_selectedDay!.day}일 "
                  "${weekdays[_selectedDay!.weekday % 7]}요일",
                  style: AppFontStyles.bodyBold16.copyWith(color: AppColors.grey900),
>>>>>>> 03510284
                ),
              ),
          
              const SizedBox(height: 16),
          
              // 상태 분기(로딩/에러/데이터)
              asyncRows.when(
                loading: () => const LinearProgressIndicator(minHeight: 2),
                error: (e, _) => Text('로드 실패: $e'),
                data: (_) => const SizedBox.shrink(),
              ),
          
              const SizedBox(height: 8),
          
              // 선택된 날짜 텍스트
              if (_selectedDay != null)
                Align(
                  alignment: Alignment.centerLeft,
                  child: Text(
                    "${_selectedDay!.month}월 ${_selectedDay!.day}일 "
                    "${weekdays[_selectedDay!.weekday % 7]}요일",
                    style: AppFontStyles.bodyBold16
                        .copyWith(color: AppColors.grey900),
                  ),
                ),
<<<<<<< HEAD
          
              const SizedBox(height: 12),
          
              // 감정 요약 카드 (현재는 더미, 나중에 선택일 기반 상세 연결)
              if (_selectedDay != null)
                Container(
                  padding: const EdgeInsets.all(16),
                  decoration: BoxDecoration(
                    color: AppColors.green100,
                    borderRadius: BorderRadius.circular(12),
                    border: Border.all(color: AppColors.green200),
                  ),
                  child: Column(
                    crossAxisAlignment: CrossAxisAlignment.start,
                    children: [
                      Text("이날 기록된 감정을 요약했어요",
                          style: AppFontStyles.bodyBold14
                              .copyWith(color: AppColors.green700)),
                      SizedBox(height: 6.h),
                      Text(
                        "반복되는 업무 스트레스와 주변의 기대 때문에 마음이 무거운 하루였어요. "
                        "친구와의 짧은 대화가 위로가 되었어요. 혼자만의 시간을 꼭 가지며 마음을 돌보길 해요.",
                        style: AppFontStyles.bodyRegular12_180
                            .copyWith(color: AppColors.grey900),
                      ),
                      Align(
                        alignment: Alignment.bottomRight,
                        child: GestureDetector(
                          onTap: () {
                            context.go("/report/chat", extra: _selectedDay);
                          },
                          child: Container(
                            alignment: Alignment.center,
                            height: 40.h,
                            width: 133.w,
                            padding: EdgeInsets.symmetric(vertical: 9.5.h)
                                .copyWith(left: 16.w, right: 10.w),
                            decoration: ShapeDecoration(
                              color: AppColors.green400,
                              shape: RoundedRectangleBorder(
                                borderRadius: BorderRadius.circular(10),
                              ),
                            ),
                            child: Row(
                              mainAxisSize: MainAxisSize.min,
                              children: [
                                Text('채팅 확인하기',
                                    style: AppFontStyles.bodyMedium14),
                                SizedBox(width: 6.w),
                                Icon(Icons.arrow_forward,
                                    color: AppColors.grey900, size: 18.r),
                              ],
                            ),
=======
                child: Column(
                  crossAxisAlignment: CrossAxisAlignment.start,
                  children: [
                    Text("이날 기록된 감정을 요약했어요", style: AppFontStyles.bodyBold14.copyWith(color: AppColors.green700)),
                    SizedBox(height: 6.h),
                    Text(
                      "반복되는 업무 스트레스와 주변의 기대 때문에 마음이 무거운 하루였어요. "
                      "친구와의 짧은 대화가 위로가 되었어요. 혼자만의 시간을 꼭 가지며 마음을 돌보길 해요.",
                      style: AppFontStyles.bodyRegular12_180.copyWith(color: AppColors.grey900),

                    ),
                    Align(
                      alignment: Alignment.bottomRight,
                      child: GestureDetector(
                        onTap: () {
                          context.push("/chat", extra: _selectedDay);

                        },
                        child: Container(
                          alignment: Alignment.center,
                          height: 40.h,
                          width: 133.w,
                          padding: EdgeInsets.symmetric(vertical: 9.5.h).copyWith(left: 16.w, right: 10.w),
                          decoration: ShapeDecoration(
                            color: AppColors.green400,
                            shape: RoundedRectangleBorder(
                              borderRadius: BorderRadius.circular(10),
                            ),
                          ),
                          child: Row(
                            mainAxisSize: MainAxisSize.min,
                            children: [
                              Text('채팅 확인하기', style: AppFontStyles.bodyMedium14),
                              SizedBox(width: 6.w),
                              Icon(Icons.arrow_forward, color: AppColors.grey900, size: 18.r),

                            ],
>>>>>>> 03510284
                          ),
                        ),
                      )
                    ],
                  ),
                ),
            ],
          ),
        ),
      ),
    );
  }

  String clusterToAssetPath(String cluster) {
    switch (cluster) {
      case 'neg_high':
        return AppImages.angryEmoji;
      case 'neg_low':
        return AppImages.cryingEmoji;
      case 'ADHD':
        return AppImages.shockedEmoji;
      case 'sleep':
        return AppImages.sleepingEmoji;
      case 'positive':
      default:
        return AppImages.smileEmoji;
    }
  }
}<|MERGE_RESOLUTION|>--- conflicted
+++ resolved
@@ -68,7 +68,6 @@
     return Scaffold(
       backgroundColor: AppColors.yellow50,
       body: Padding(
-<<<<<<< HEAD
         padding: EdgeInsets.symmetric(horizontal: 12.w).copyWith(bottom: 8.h),
         child: SingleChildScrollView(
           child: Column(
@@ -185,138 +184,6 @@
                             ),
                     );
                   },
-=======
-        padding: EdgeInsets.symmetric(horizontal: 12.w),
-        child: Column(
-          children: [
-            // ── 달력
-            TableCalendar(
-              daysOfWeekHeight: 36.h,
-              firstDay: DateTime.utc(2020, 1, 1),
-              lastDay: DateTime.utc(2035, 12, 31),
-              focusedDay: _focusedDay,
-              selectedDayPredicate: (day) => isSameDay(_selectedDay, day),
-              calendarFormat: CalendarFormat.month,
-              startingDayOfWeek: StartingDayOfWeek.sunday,
-
-              // 페이지(월) 넘길 때 포커스 변경 → Provider family 키가 바뀌며 자동 리로드
-              onPageChanged: (focused) {
-                setState(() => _focusedDay = focused); // → key가 바뀌며 재요청
-              },
-
-              onDaySelected: (selected, focused) {
-                setState(() {
-                  _selectedDay = selected;
-                  _focusedDay = focused;
-                });
-              },
-
-              // 헤더 스타일
-              headerStyle: HeaderStyle(
-                formatButtonVisible: false,
-                titleCentered: true,
-                titleTextFormatter: (date, locale) => "${date.year}년 ${date.month}월",
-                titleTextStyle: AppFontStyles.bodyMedium14.copyWith(
-                  color: AppColors.grey900,
-                ),
-                leftChevronIcon: const Icon(Icons.chevron_left, color: AppColors.grey900),
-                rightChevronIcon: const Icon(Icons.chevron_right, color: AppColors.grey900),
-              ),
-
-              // 기본 스타일
-              calendarStyle: const CalendarStyle(
-                outsideDaysVisible: true,
-                todayDecoration: BoxDecoration(
-                  color: AppColors.orange600,
-                  shape: BoxShape.circle,
-                ),
-              ),
-
-              // 날짜 커스텀 빌더
-              calendarBuilders: CalendarBuilders(
-                // 요일 라벨
-                dowBuilder: (context, day) {
-                  return Center(
-                    child: Text(
-                      weekdays[day.weekday % 7],
-                      style: AppFontStyles.bodyMedium14.copyWith(color: AppColors.grey900),
-                    ),
-                  );
-                },
-
-                // 일반 날짜 셀
-                defaultBuilder: (context, day, focusedDay) {
-                  final path = emojiByDay[day.day]; // ← 뷰모델의 이모지 맵 사용!
-                  if (path != null) {
-                    return Center(child: Image.asset(path, width: 28, height: 28));
-                  }
-                  return SizedBox(
-                    width: 40.w,
-                    height: 40.h,
-                    child: Center(child: Text('${day.day}')),
-                  );
-                },
-
-                // 오늘 날짜 셀
-                todayBuilder: (context, day, focusedDay) {
-                  return Container(
-                    height: 40.h,
-                    width: 40.w,
-                    alignment: Alignment.center,
-                    decoration: const BoxDecoration(
-                      color: AppColors.orange600,
-                      shape: BoxShape.circle,
-                    ),
-                    child: Text(
-                      '${day.day}',
-                      style: AppFontStyles.bodySemiBold14.copyWith(color: AppColors.grey50),
-                    ),
-                  );
-                },
-
-                // 선택된 날짜 셀
-                selectedBuilder: (context, day, focusedDay) {
-                  final path = emojiByDay[day.day];
-                  return Container(
-                    height: 40.h,
-                    width: 40.w,
-                    decoration: BoxDecoration(
-                      shape: BoxShape.circle,
-                      color: AppColors.orange100,
-                      border: Border.all(color: AppColors.orange600, width: 1),
-                    ),
-                    alignment: Alignment.center,
-                    child: (path != null)
-                        ? Image.asset(path)
-                        : Text(
-                            '${day.day}',
-                            style: AppFontStyles.bodySemiBold14.copyWith(color: AppColors.orange600),
-                          ),
-                  );
-                },
-              ),
-            ),
-
-            const SizedBox(height: 16),
-
-            // 상태 분기(로딩/에러/데이터)
-            asyncRows.when(
-              loading: () => const LinearProgressIndicator(minHeight: 2),
-              error: (e, _) => Text('로드 실패: $e'),
-              data: (_) => const SizedBox.shrink(),
-            ),
-
-            const SizedBox(height: 8),
-
-            // 선택된 날짜 텍스트
-            if (_selectedDay != null)
-              Align(
-                alignment: Alignment.centerLeft,
-                child: Text(
-                  "${_selectedDay!.month}월 ${_selectedDay!.day}일 "
-                  "${weekdays[_selectedDay!.weekday % 7]}요일",
-                  style: AppFontStyles.bodyBold16.copyWith(color: AppColors.grey900),
->>>>>>> 03510284
                 ),
               ),
           
@@ -342,7 +209,6 @@
                         .copyWith(color: AppColors.grey900),
                   ),
                 ),
-<<<<<<< HEAD
           
               const SizedBox(height: 12),
           
@@ -396,45 +262,6 @@
                                     color: AppColors.grey900, size: 18.r),
                               ],
                             ),
-=======
-                child: Column(
-                  crossAxisAlignment: CrossAxisAlignment.start,
-                  children: [
-                    Text("이날 기록된 감정을 요약했어요", style: AppFontStyles.bodyBold14.copyWith(color: AppColors.green700)),
-                    SizedBox(height: 6.h),
-                    Text(
-                      "반복되는 업무 스트레스와 주변의 기대 때문에 마음이 무거운 하루였어요. "
-                      "친구와의 짧은 대화가 위로가 되었어요. 혼자만의 시간을 꼭 가지며 마음을 돌보길 해요.",
-                      style: AppFontStyles.bodyRegular12_180.copyWith(color: AppColors.grey900),
-
-                    ),
-                    Align(
-                      alignment: Alignment.bottomRight,
-                      child: GestureDetector(
-                        onTap: () {
-                          context.push("/chat", extra: _selectedDay);
-
-                        },
-                        child: Container(
-                          alignment: Alignment.center,
-                          height: 40.h,
-                          width: 133.w,
-                          padding: EdgeInsets.symmetric(vertical: 9.5.h).copyWith(left: 16.w, right: 10.w),
-                          decoration: ShapeDecoration(
-                            color: AppColors.green400,
-                            shape: RoundedRectangleBorder(
-                              borderRadius: BorderRadius.circular(10),
-                            ),
-                          ),
-                          child: Row(
-                            mainAxisSize: MainAxisSize.min,
-                            children: [
-                              Text('채팅 확인하기', style: AppFontStyles.bodyMedium14),
-                              SizedBox(width: 6.w),
-                              Icon(Icons.arrow_forward, color: AppColors.grey900, size: 18.r),
-
-                            ],
->>>>>>> 03510284
                           ),
                         ),
                       )
