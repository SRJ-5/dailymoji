import 'dart:convert';

import 'package:dailymoji/core/config/api_config.dart';
import 'package:dailymoji/core/styles/colors.dart';
import 'package:dailymoji/core/styles/fonts.dart';
import 'package:dailymoji/core/styles/images.dart';
import 'package:dailymoji/domain/entities/cluster_score.dart';
import 'package:dailymoji/presentation/pages/report/view_model/cluster_month_view_model.dart';
import 'package:dailymoji/presentation/providers/month_cluster_scores_provider.dart'
    show MonthParams, dailyMaxByMonthProvider;
import 'package:flutter/material.dart';
import 'package:flutter_riverpod/flutter_riverpod.dart';
import 'package:flutter_screenutil/flutter_screenutil.dart';
import 'package:go_router/go_router.dart';
import 'package:http/http.dart' as http;
import 'package:intl/intl.dart';
import 'package:table_calendar/table_calendar.dart';

class MonthlyReport extends ConsumerStatefulWidget {
  const MonthlyReport({
    super.key,
    required this.userId,
  });

  final String userId; // ← 유저 ID를 외부에서 주입(로그인 유저 등)

  @override
  ConsumerState<MonthlyReport> createState() => _MonthlyReportState();
}

class _MonthlyReportState extends ConsumerState<MonthlyReport> {
  DateTime _focusedDay = DateTime.now();
  DateTime? _selectedDay;

<<<<<<< HEAD
  String _dailySummary = "날짜를 선택하면 감정 요약을 볼 수 있어요.";
  bool _isSummaryLoading = false;
=======
  /// 클러스터 코드를 한국어 라벨로 변환
  String clusterLabel(String code) {
    switch (code) {
      case 'neg_high':
        return '불안/분노';
      case 'neg_low':
        return '우울/무기력';
      case 'sleep':
        return '불규칙 수면';
      case 'ADHD':
        return '집중력저하';
      case 'positive':
      default:
        return '평온/회복';
    }
  }

  /// 점수를 100배 후 정수 반환 (반올림)
  int displayScore100(double score) => (score * 100).round();
>>>>>>> 0965ad08

  @override
  void initState() {
    super.initState();
    _selectedDay = DateTime.now();
  }

  @override
  Widget build(BuildContext context) {
    final weekdays = ['일', '월', '화', '수', '목', '금', '토'];
    // ── 여기서 key 만들고
    final key = (widget.userId, _focusedDay.year, _focusedDay.month);

    // ── 여기서 구독(ref.watch)
    final asyncRows = ref.watch(dailyMaxByMonthProvider(key));

    // rows → (일 → 에셋경로) 매핑
    final rows = asyncRows.asData?.value; // List<ClusterScore>? (data 상태일 때만 값)
    final emojiByDay = <int, String>{};
    if (rows != null) {
      for (final r in rows) {
        final d = r.createdAt.toLocal().day;
        emojiByDay[d] = clusterToAssetPath(r.cluster);
      }
    }

    // 선택된 날짜의 ClusterScore 찾기
    ClusterScore? selectedRow;
    if (rows != null && _selectedDay != null) {
      final sd = _selectedDay!;
      for (final r in rows) {
        final local = r.createdAt.toLocal();
        if (local.year == sd.year &&
            local.month == sd.month &&
            local.day == sd.day) {
          selectedRow = r;
          break;
        }
      }
    }

    // "오늘의" vs "n월 n일의" 라벨
    String dayLabel = "이날의";
    if (_selectedDay != null) {
      final now = DateTime.now();
      final sd = _selectedDay!;
      final isToday =
          now.year == sd.year && now.month == sd.month && now.day == sd.day;
      dayLabel = isToday ? "오늘의" : "${sd.month}월 ${sd.day}일의";
    }

    // 요약 카드 제목 문구
    final summaryTitle = (selectedRow == null)
        ? "이 날은 기록된 감정이 없어요!"
        : "이 날의 ${clusterLabel(selectedRow!.cluster)} "
            "점수는 ${displayScore100(selectedRow!.score)}점 이에요.";

    // final params = MonthParams(
    //   userId: widget.userId,
    //   year: _focusedDay.year,
    //   month: _focusedDay.month,
    // );

    // 뷰모델 구독: 상태(AsyncValue<ClusterMonthState>) + notifier
    // final vmState =
    //     ref.watch(clusterMonthViewModelProvider(params)).asData?.value;
    // final vm = ref.read(clusterMonthViewModelProvider(params).notifier);

    // // 상태가 data일 때만 이모지 맵을 꺼내 쓰고, 아니면 빈 맵
    // final emojiByDay = vmState.maybeWhen(
    //   data: (s) => s.emojiByDay,
    //   orElse: () => const <int, String>{},
    // );

    return Scaffold(
      backgroundColor: AppColors.yellow50,
      body: Padding(
        padding: EdgeInsets.symmetric(horizontal: 12.w).copyWith(bottom: 8.h),
        child: SingleChildScrollView(
          child: Column(
            children: [
              // ── 달력
              TableCalendar(
                daysOfWeekHeight: 36.h,
                firstDay: DateTime.utc(2020, 1, 1),
                lastDay: DateTime.utc(2035, 12, 31),
                focusedDay: _focusedDay,
                selectedDayPredicate: (day) => isSameDay(_selectedDay, day),
                calendarFormat: CalendarFormat.month,
                startingDayOfWeek: StartingDayOfWeek.sunday,

                // 페이지(월) 넘길 때 포커스 변경 → Provider family 키가 바뀌며 자동 리로드
                onPageChanged: (focused) {
                  setState(() => _focusedDay = focused); // → key가 바뀌며 재요청
                },

                onDaySelected: (selected, focused) {
                  setState(() {
                    _selectedDay = selected;
                    _focusedDay = focused;
                  });
                  _fetchDailySummary(selected);
                },

                // 헤더 스타일
                headerStyle: HeaderStyle(
                  formatButtonVisible: false,
                  titleCentered: true,
                  titleTextFormatter: (date, locale) =>
                      "${date.year}년 ${date.month}월",
                  titleTextStyle: AppFontStyles.bodyMedium14.copyWith(
                    color: AppColors.grey900,
                  ),
                  leftChevronIcon:
                      const Icon(Icons.chevron_left, color: AppColors.grey900),
                  rightChevronIcon:
                      const Icon(Icons.chevron_right, color: AppColors.grey900),
                ),

                // 기본 스타일
                calendarStyle: const CalendarStyle(
                  outsideDaysVisible: true,
                  todayDecoration: BoxDecoration(
                    color: AppColors.orange600,
                    shape: BoxShape.circle,
                  ),
                ),

                // 날짜 커스텀 빌더
                calendarBuilders: CalendarBuilders(
                  // 요일 라벨
                  dowBuilder: (context, day) {
                    return Center(
                      child: Text(
                        weekdays[day.weekday % 7],
                        style: AppFontStyles.bodyMedium14
                            .copyWith(color: AppColors.grey900),
                      ),
                    );
                  },

                  // 일반 날짜 셀
                  defaultBuilder: (context, day, focusedDay) {
                    final path = emojiByDay[day.day]; // ← 뷰모델의 이모지 맵 사용!
                    if (path != null) {
                      return Center(
                          child: Image.asset(path, width: 40, height: 40));
                    }
                    return SizedBox(
                      width: 40.w,
                      height: 40.h,
                      child: Center(child: Text('${day.day}')),
                    );
                  },

                  // 오늘 날짜 셀
                  todayBuilder: (context, day, focusedDay) {
                    return Container(
                      height: 40.h,
                      width: 40.w,
                      alignment: Alignment.center,
                      decoration: const BoxDecoration(
                        color: AppColors.orange600,
                        shape: BoxShape.circle,
                      ),
                      child: Text(
                        '${day.day}',
                        style: AppFontStyles.bodySemiBold14
                            .copyWith(color: AppColors.grey50),
                      ),
                    );
                  },

                  // 선택된 날짜 셀
                  selectedBuilder: (context, day, focusedDay) {
                    final path = emojiByDay[day.day];
                    return path == null
                        ? Container(
                            height: 40.h,
                            width: 40.w,
                            decoration: BoxDecoration(
                              shape: BoxShape.circle,
                              color: AppColors.orange100,
                              border: Border.all(
                                  color: AppColors.orange600, width: 1),
                            ),
                            child: Center(
                              child: Text(
                                '${day.day}',
                                style: AppFontStyles.bodySemiBold14
                                    .copyWith(color: AppColors.orange600),
                              ),
                            ),
                          )
                        : Container(
                            alignment: Alignment.center,
                            height: 40.h,
                            width: 40.w,
                            decoration: BoxDecoration(
                                shape: BoxShape.circle,
                                border: Border.all(
                                  color: AppColors.orange600,
                                  width: 2,
                                )),
                            child: Container(child: Image.asset(path)),
                          );
                  },
                ),
              ),

              const SizedBox(height: 16),

              // 상태 분기(로딩/에러/데이터)
              asyncRows.when(
                loading: () => const LinearProgressIndicator(minHeight: 2),
                error: (e, _) => Text('로드 실패: $e'),
                data: (_) => const SizedBox.shrink(),
              ),

              const SizedBox(height: 8),

              // 선택된 날짜 텍스트
              if (_selectedDay != null)
                Align(
                  alignment: Alignment.centerLeft,
                  child: Text(
                    "${_selectedDay!.month}월 ${_selectedDay!.day}일 "
                    "${weekdays[_selectedDay!.weekday % 7]}요일",
                    style: AppFontStyles.bodyBold16
                        .copyWith(color: AppColors.grey900),
                  ),
                ),

              const SizedBox(height: 12),

              // 감정 요약 카드 (현재는 더미, 나중에 선택일 기반 상세 연결)
              if (_selectedDay != null)
                Container(
                  padding: const EdgeInsets.all(16),
                  decoration: BoxDecoration(
                    color: AppColors.green100,
                    borderRadius: BorderRadius.circular(12),
                    border: Border.all(color: AppColors.green200),
                  ),
                  child: Column(
                    crossAxisAlignment: CrossAxisAlignment.start,
                    children: [
                      Text(summaryTitle,
                          style: AppFontStyles.bodyBold14
                              .copyWith(color: AppColors.green700)),
                      SizedBox(height: 6.h),
                      if (_isSummaryLoading)
                        Center(
                            child: Padding(
                          padding: EdgeInsets.symmetric(vertical: 20.h),
                          child: CircularProgressIndicator(),
                        ))
                      else
                        Text(
                          _dailySummary,
                          style: AppFontStyles.bodyRegular12_180
                              .copyWith(color: AppColors.grey900),
                        ),
                      Align(
                          alignment: Alignment.bottomRight,
                          child: OutlinedButton(
                            style: OutlinedButton.styleFrom(
                              minimumSize: Size(133, 40),
                              backgroundColor: AppColors.grey50,
                              side:
                                  BorderSide(color: AppColors.grey200), // 테두리 색
                              shape: RoundedRectangleBorder(
                                borderRadius:
                                    BorderRadius.circular(12), // 모서리 둥글게
                              ),
                              padding: EdgeInsets.symmetric(vertical: 9.5.h)
                                  .copyWith(left: 16.w, right: 10.w),
                            ),
                            onPressed: () {
                              context.go("/report/chat", extra: _selectedDay);
                            },
                            child: Row(
                              mainAxisSize: MainAxisSize.min,
                              children: [
                                Text('채팅 확인하기',
                                    style: AppFontStyles.bodyMedium14
                                        .copyWith(color: AppColors.grey900)),
                                SizedBox(width: 6.w),
                                Icon(Icons.arrow_forward,
                                    color: AppColors.grey900, size: 18.r),
                              ],
                            ),
                          )

                          // GestureDetector(
                          //   onTap: () {
                          //     context.go("/report/chat", extra: _selectedDay);
                          //   },
                          //   child: Container(
                          //     alignment: Alignment.center,
                          //     height: 40.h,
                          //     width: 133.w,
                          //     padding: EdgeInsets.symmetric(vertical: 9.5.h)
                          //         .copyWith(left: 16.w, right: 10.w),
                          //     decoration: ShapeDecoration(
                          //       color: AppColors.green400,
                          //       shape: RoundedRectangleBorder(
                          //         borderRadius: BorderRadius.circular(10),
                          //       ),
                          //     ),
                          //     child: Row(
                          //       mainAxisSize: MainAxisSize.min,
                          //       children: [
                          //         Text('채팅 확인하기',
                          //             style: AppFontStyles.bodyMedium14),
                          //         SizedBox(width: 6.w),
                          //         Icon(Icons.arrow_forward,
                          //             color: AppColors.grey900, size: 18.r),
                          //       ],
                          //     ),
                          //   ),
                          // ),
                          )
                    ],
                  ),
                ),
            ],
          ),
        ),
      ),
    );
  }

  String clusterToAssetPath(String cluster) {
    switch (cluster) {
      case 'neg_high':
        return AppImages.angryEmoji;
      case 'neg_low':
        return AppImages.cryingEmoji;
      case 'ADHD':
        return AppImages.shockedEmoji;
      case 'sleep':
        return AppImages.sleepingEmoji;
      case 'positive':
      default:
        return AppImages.smileEmoji;
    }
  }

// _MonthlyReportState 안에 추가
  Future<void> _fetchDailySummary(DateTime date) async {
    if (widget.userId.isEmpty) return;

    setState(() {
      _isSummaryLoading = true;
      _dailySummary = "감정 기록을 요약하고 있어요...";
    });

    try {
      final response = await http.post(
        Uri.parse('${ApiConfig.baseUrl}/report/summary'),
        headers: {'Content-Type': 'application/json'},
        body: jsonEncode({
          'user_id': widget.userId,
          'date': DateFormat('yyyy-MM-dd').format(date),
        }),
      );

      if (response.statusCode == 200) {
        final data = jsonDecode(utf8.decode(response.bodyBytes));
        setState(() {
          _dailySummary = data['summary'];
        });
      } else {
        setState(() {
          _dailySummary = "요약을 불러오는 데 실패했어요.";
        });
      }
    } catch (e) {
      setState(() {
        _dailySummary = "오류가 발생했어요: $e";
      });
    } finally {
      setState(() {
        _isSummaryLoading = false;
      });
    }
  }
}<|MERGE_RESOLUTION|>--- conflicted
+++ resolved
@@ -32,10 +32,9 @@
   DateTime _focusedDay = DateTime.now();
   DateTime? _selectedDay;
 
-<<<<<<< HEAD
   String _dailySummary = "날짜를 선택하면 감정 요약을 볼 수 있어요.";
   bool _isSummaryLoading = false;
-=======
+
   /// 클러스터 코드를 한국어 라벨로 변환
   String clusterLabel(String code) {
     switch (code) {
@@ -55,7 +54,6 @@
 
   /// 점수를 100배 후 정수 반환 (반올림)
   int displayScore100(double score) => (score * 100).round();
->>>>>>> 0965ad08
 
   @override
   void initState() {
