import 'dart:convert';
import 'package:dailymoji/core/config/api_config.dart';
import 'package:dailymoji/core/constants/app_text_strings.dart';
import 'package:dailymoji/domain/enums/cluster_type.dart';
import 'package:dailymoji/presentation/widgets/app_text.dart';
import 'package:dailymoji/core/styles/colors.dart';
import 'package:dailymoji/core/styles/fonts.dart';
import 'package:dailymoji/core/styles/images.dart';
import 'package:dailymoji/domain/entities/cluster_score.dart';
import 'package:dailymoji/presentation/pages/report/data/month_cluster_mapping.dart';
import 'package:dailymoji/presentation/providers/month_cluster_scores_provider.dart'
    show MonthParams, dailyMaxByMonthProvider;
import 'package:flutter/material.dart';
import 'package:flutter_riverpod/flutter_riverpod.dart';
import 'package:flutter_screenutil/flutter_screenutil.dart';
import 'package:go_router/go_router.dart';
import 'package:http/http.dart' as http;
import 'package:intl/intl.dart';
import 'package:table_calendar/table_calendar.dart';

// RIN: 날짜(년,월,일)만 비교하기 위한 유틸리티 함수
bool isSameDate(DateTime date1, DateTime date2) {
  return date1.year == date2.year &&
      date1.month == date2.month &&
      date1.day == date2.day;
}

class MonthlyReport extends ConsumerStatefulWidget {
  const MonthlyReport({
    super.key,
    required this.userId,
  });

  final String userId; // ← 유저 ID를 외부에서 주입(로그인 유저 등)

  @override
  ConsumerState<MonthlyReport> createState() => _MonthlyReportState();
}

class _MonthlyReportState extends ConsumerState<MonthlyReport> {
  DateTime _focusedDay = DateTime.now();
  DateTime? _selectedDay;

  // bool checkEmoji = false;

  String _dailySummary = AppTextStrings.monthlyReportDefaultSummary;
  bool _isSummaryLoading = false;

  /// 점수를 100배 후 정수 반환 (반올림)
  int displayScore100(double score) => (score * 100).round();

  @override
  void initState() {
    super.initState();
    _selectedDay = DateTime.now();
    // 앱 시작 시 오늘 날짜의 '기본 안내 문구'를 설정
    WidgetsBinding.instance.addPostFrameCallback((_) {
      if (mounted) {
        _fetchDailySummary(DateTime.now());
      }
    });
  }

// RIN: _fetchDailySummary 갈아엎음
  Future<void> _fetchDailySummary(DateTime selectedDay) async {
    // provider로부터 해당 월의 데이터를 읽어옴
    final asyncRows = ref.read(dailyMaxByMonthProvider(
        (widget.userId, selectedDay.year, selectedDay.month)));
    final rows = asyncRows.asData?.value ?? [];
    final bool hasRecord =
        rows.any((r) => isSameDate(r.createdAt.toLocal(), selectedDay));

    final now = DateTime.now();
    final bool isPastDate =
        !isSameDate(selectedDay, now) && selectedDay.isBefore(now);

    // 1. 기록이 없는 '과거' 날짜인 경우
    if (!hasRecord && isPastDate) {
      setState(() {
        _isSummaryLoading = false;
        _dailySummary = AppTextStrings.monthlyReportNoRecord;
      });
      return;
    }

    // 2. 그 외의 경우 (기록이 있거나, 오늘 날짜이거나, 미래 날짜) API 호출
    if (widget.userId.isEmpty) return;

    setState(() {
      _isSummaryLoading = true;
      _dailySummary = AppTextStrings.monthlyReportLoadingSummary;
    });

    try {
      final response = await http.post(
        Uri.parse('${ApiConfig.baseUrl}/report/summary'),
        headers: {'Content-Type': 'application/json'},
        body: jsonEncode({
          'user_id': widget.userId,
          'date': DateFormat('yyyy-MM-dd').format(selectedDay),
        }),
      );

      if (mounted && response.statusCode == 200) {
        final data = jsonDecode(utf8.decode(response.bodyBytes));
        setState(() {
          _dailySummary = data['summary'];
        });
      } else if (mounted) {
        setState(() {
          _dailySummary = AppTextStrings.monthlyReportFailedSummary;
        });
      }
    } catch (e) {
      if (mounted) {
        setState(() {
          _dailySummary =
              "${AppTextStrings.monthlyReportErrorSummary.split('%s')[0]}$e";
        });
      }
    } finally {
      if (mounted) {
        setState(() {
          _isSummaryLoading = false;
        });
      }
    }
  }

  String clusterToAssetPath(String cluster) {
    // RIN: Enum사용하여 매핑
    switch (ClusterType.fromString(cluster)) {
      case ClusterType.negHigh:
        return AppImages.angryEmoji;
      case ClusterType.negLow:
        return AppImages.cryingEmoji;
      case ClusterType.adhd:
        return AppImages.shockedEmoji;
      case ClusterType.sleep:
        return AppImages.sleepingEmoji;
      case ClusterType.positive:
      default:
        return AppImages.smileEmoji;
    }
  }

  @override
  Widget build(BuildContext context) {
    // final weekdays = ['일', '월', '화', '수', '목', '금', '토'];
    // ── 여기서 key 만들고
    final key = (widget.userId, _focusedDay.year, _focusedDay.month);

    // ── 여기서 구독(ref.watch)
    final asyncRows = ref.watch(dailyMaxByMonthProvider(key));

    // rows → (일 → 에셋경로) 매핑
    final rows = asyncRows.asData?.value; // List<ClusterScore>? (data 상태일 때만 값)
    final emojiByDay = <int, String>{};
    if (rows != null) {
      for (final r in rows) {
        final d = r.createdAt.toLocal().day;
        emojiByDay[d] = clusterToAssetPath(r.cluster);
      }
    }

    // 선택된 날짜의 ClusterScore 찾기
    ClusterScore? selectedRow;
    if (rows != null && _selectedDay != null) {
      final sd = _selectedDay!;
      // firstWhere는 요소를 찾지 못하면 에러를 발생시키므로, try-catch 대신 안전한 방식으로 변경
      selectedRow = rows.cast<ClusterScore?>().firstWhere(
            (r) => r != null && isSameDate(r.createdAt.toLocal(), sd),
            orElse: () => null,
          );
    }

    final bool hasRecordOnSelectedDay = selectedRow != null;

    // 요약 카드 제목 문구
    final summaryTitle = (selectedRow == null)
        ? AppTextStrings.monthlyReportNoRecord
        : "이 날의 ${ClusterUtil.getDisplayName(selectedRow.cluster)} 감정이 ${displayScore100(selectedRow.score)}점으로 가장 강렬했습니다.";

    return Scaffold(
      backgroundColor: AppColors.yellow50,
      body: Padding(
        padding: EdgeInsets.symmetric(horizontal: 12.w).copyWith(bottom: 8.h),
        child: SingleChildScrollView(
          child: Column(
            children: [
              // ── 달력
              TableCalendar(
                daysOfWeekHeight: 36.h,
                firstDay: DateTime.utc(2020, 1, 1),
                lastDay: DateTime.utc(2035, 12, 31),
                focusedDay: _focusedDay,
                selectedDayPredicate: (day) => isSameDay(_selectedDay, day),
                calendarFormat: CalendarFormat.month,
                startingDayOfWeek: StartingDayOfWeek.sunday,

                // 페이지(월) 넘길 때 포커스 변경 → Provider family 키가 바뀌며 자동 리로드
                onPageChanged: (focused) {
                  setState(() => _focusedDay = focused); // → key가 바뀌며 재요청
                },

                onDaySelected: (selected, focused) {
                  setState(() {
                    _selectedDay = selected;
                    _focusedDay = focused;
                  });
                  _fetchDailySummary(selected);
                },

                // 헤더 스타일
                headerStyle: HeaderStyle(
                  formatButtonVisible: false,
                  titleCentered: true,
                  titleTextFormatter: (date, locale) => DateFormat(
                          AppTextStrings.monthlyReportDateFormat, 'ko_KR')
                      .format(date),
                  titleTextStyle: AppFontStyles.bodyMedium14.copyWith(
                    color: AppColors.grey900,
                  ),
                  leftChevronIcon:
                      const Icon(Icons.chevron_left, color: AppColors.grey900),
                  rightChevronIcon:
                      const Icon(Icons.chevron_right, color: AppColors.grey900),
                ),

                // 기본 스타일
                calendarStyle: const CalendarStyle(
                  outsideDaysVisible: true,
                  todayDecoration: BoxDecoration(
                    color: AppColors.orange600,
                    shape: BoxShape.circle,
                  ),
                ),

                // 날짜 커스텀 빌더
                calendarBuilders: CalendarBuilders(
                  // 요일 라벨
                  dowBuilder: (context, day) {
                    return Center(
                      child: AppText(
                        DateFormat('E', 'ko_KR').format(day),
                        style: AppFontStyles.bodyMedium14
                            .copyWith(color: AppColors.grey900),
                      ),
                    );
                  },

                  // 일반 날짜 셀
                  defaultBuilder: (context, day, focusedDay) {
                    final path = emojiByDay[day.day]; // ← 뷰모델의 이모지 맵 사용!
                    if (path != null) {
                      return SizedBox(
                        width: 40.w,
                        height: 40.h,
                        child: Center(
                            child:
                                Image.asset(path, width: 36.w, height: 36.h)),
                      );
                    }
                    return SizedBox(
                      width: 40.w,
                      height: 40.h,
                      child: Center(child: AppText('${day.day}')),
                    );
                  },

                  // 오늘 날짜 셀
                  todayBuilder: (context, day, focusedDay) {
                    return Container(
                      height: 40.h,
                      width: 40.w,
                      alignment: Alignment.center,
                      decoration: const BoxDecoration(
                        color: AppColors.orange600,
                        shape: BoxShape.circle,
                      ),
                      child: AppText(
                        '${day.day}',
                        style: AppFontStyles.bodySemiBold14
                            .copyWith(color: AppColors.grey50),
                      ),
                    );
                  },

                  // 선택된 날짜 셀
                  selectedBuilder: (context, day, focusedDay) {
                    final path = emojiByDay[day.day];
                    // checkEmoji = path == null ? false : true;
                    return path == null
                        ? Container(
                            height: 40.h,
                            width: 40.w,
                            decoration: BoxDecoration(
                              shape: BoxShape.circle,
                              color: AppColors.orange100,
                              border: Border.all(
                                  color: AppColors.orange600, width: 1),
                            ),
                            child: Center(
                              child: AppText(
                                '${day.day}',
                                style: AppFontStyles.bodySemiBold14
                                    .copyWith(color: AppColors.orange600),
                              ),
                            ),
                          )
                        : Container(
                            alignment: Alignment.center,
                            height: 40.h,
                            width: 40.w,
                            decoration: BoxDecoration(
                                color: Colors.black,
                                shape: BoxShape.circle,
                                border: Border.all(
                                  color: AppColors.orange600,
                                  width: 2.sp,
                                )),
                            child: Center(child: Image.asset(path)));
                  },
                ),
              ),
              SizedBox(height: 16.h),
              Divider(
                height: 1.h,
                color: AppColors.grey100,
              ),
              SizedBox(height: 16.h),

              // 상태 분기(로딩/에러/데이터)
              asyncRows.when(
                loading: () => const LinearProgressIndicator(minHeight: 2),
                error: (e, _) => AppText('로드 실패: $e'),
                data: (_) => const SizedBox.shrink(),
              ),

              // 선택된 날짜 텍스트
              if (_selectedDay != null)
                Align(
                  alignment: Alignment.centerLeft,
                  child: AppText(
                    DateFormat(AppTextStrings.monthlyReportDayFormat, 'ko_KR')
                        .format(_selectedDay!),
                    style: AppFontStyles.bodyBold16
                        .copyWith(color: AppColors.grey900),
                  ),
                ),

              SizedBox(height: 8.h),

              // 감정 요약 카드 (현재는 더미, 나중에 선택일 기반 상세 연결)
              if (_selectedDay != null)
                hasRecordOnSelectedDay
                    ? Container(
                        padding: const EdgeInsets.all(16),
                        decoration: BoxDecoration(
                          color: AppColors.green100,
                          borderRadius: BorderRadius.circular(12),
                          border: Border.all(color: AppColors.green200),
                        ),
                        child: Column(
                          crossAxisAlignment: CrossAxisAlignment.start,
                          children: [
                            AppText(summaryTitle,
                                style: AppFontStyles.bodyBold14
                                    .copyWith(color: AppColors.green700)),
                            SizedBox(height: 6.h),
                            if (_isSummaryLoading)
                              Center(
                                  child: Padding(
                                padding: EdgeInsets.symmetric(vertical: 20.h),
                                child: CircularProgressIndicator(),
                              ))
                            else
                              AppText(
                                _dailySummary,
                                style: AppFontStyles.bodyRegular12_180
                                    .copyWith(color: AppColors.grey900),
                              ),
                            Align(
                                alignment: Alignment.bottomRight,
                                child: OutlinedButton(
                                  style: OutlinedButton.styleFrom(
                                    minimumSize: Size(133, 40),
                                    backgroundColor: AppColors.grey50,
                                    side: BorderSide(
                                        color: AppColors.grey200), // 테두리 색
                                    shape: RoundedRectangleBorder(
                                      borderRadius:
                                          BorderRadius.circular(12), // 모서리 둥글게
                                    ),
                                    padding:
                                        EdgeInsets.symmetric(vertical: 9.5.h)
                                            .copyWith(left: 16.w, right: 10.w),
                                  ),
                                  onPressed: () {
                                    context.go("/report/chat",
                                        extra: _selectedDay);
                                  },
                                  child: Row(
                                    mainAxisSize: MainAxisSize.min,
                                    children: [
                                      AppText(AppTextStrings.checkChatHistory),
                                      SizedBox(width: 6.w),
                                      Icon(Icons.arrow_forward,
                                          color: AppColors.grey900, size: 18.r),
                                    ],
                                  ),
                                ))
                          ],
                        ),
                      )
                    : Padding(
                        padding: EdgeInsets.only(top: 76.h),
                        child: AppText(_dailySummary),
                      ),
            ],
          ),
        ),
      ),
    );
  }

<<<<<<< HEAD
// _MonthlyReportState 안에 추가
  Future<void> _fetchDailySummary(DateTime date) async {
    if (widget.userId.isEmpty) return;

    setState(() {
      _isSummaryLoading = true;
      _dailySummary = "감정 기록을 요약하고 있어요...";
    });

    try {
      final response = await http.post(
        Uri.parse('${ApiConfig.baseUrl}/report/summary'),
        headers: {'Content-Type': 'application/json'},
        body: jsonEncode({
          'user_id': widget.userId,
          'date': DateFormat('yyyy-MM-dd').format(date),
        }),
      );

      if (response.statusCode == 200) {
        final data = jsonDecode(utf8.decode(response.bodyBytes));
        setState(() {
          _dailySummary = data['summary'];
        });
      } else {
        setState(() {
          _dailySummary = "요약을 불러오는 데 실패했어요.";
        });
      }
    } catch (e) {
      setState(() {
        _dailySummary = "오류가 발생했어요: $e";
      });
    } finally {
      setState(() {
        _isSummaryLoading = false;
      });
    }
  }
=======
//   String clusterToAssetPath(String cluster) {
//     switch (cluster) {
//       case 'neg_high':
//         return AppImages.angryEmoji;
//       case 'neg_low':
//         return AppImages.cryingEmoji;
//       case 'ADHD':
//         return AppImages.shockedEmoji;
//       case 'sleep':
//         return AppImages.sleepingEmoji;
//       case 'positive':
//       default:
//         return AppImages.smileEmoji;
//     }
//   }

// // _MonthlyReportState 안에 추가
//   Future<void> _fetchDailySummary(DateTime date) async {
//     if (widget.userId.isEmpty) return;

//     setState(() {
//       _isSummaryLoading = true;
//       _dailySummary = "감정 기록을 요약하고 있어요...";
//     });

//     try {
//       final response = await http.post(
//         Uri.parse('${ApiConfig.baseUrl}/report/summary'),
//         headers: {'Content-Type': 'application/json'},
//         body: jsonEncode({
//           'user_id': widget.userId,
//           'date': DateFormat('yyyy-MM-dd').format(date),
//         }),
//       );

//       if (response.statusCode == 200) {
//         final data = jsonDecode(utf8.decode(response.bodyBytes));
//         setState(() {
//           _dailySummary = data['summary'];
//         });
//       } else {
//         setState(() {
//           _dailySummary = "요약을 불러오는 데 실패했어요.";
//         });
//       }
//     } catch (e) {
//       setState(() {
//         _dailySummary = "오류가 발생했어요: $e";
//       });
//     } finally {
//       setState(() {
//         _isSummaryLoading = false;
//       });
//     }
//   }
>>>>>>> 0c823491
}<|MERGE_RESOLUTION|>--- conflicted
+++ resolved
@@ -424,47 +424,6 @@
     );
   }
 
-<<<<<<< HEAD
-// _MonthlyReportState 안에 추가
-  Future<void> _fetchDailySummary(DateTime date) async {
-    if (widget.userId.isEmpty) return;
-
-    setState(() {
-      _isSummaryLoading = true;
-      _dailySummary = "감정 기록을 요약하고 있어요...";
-    });
-
-    try {
-      final response = await http.post(
-        Uri.parse('${ApiConfig.baseUrl}/report/summary'),
-        headers: {'Content-Type': 'application/json'},
-        body: jsonEncode({
-          'user_id': widget.userId,
-          'date': DateFormat('yyyy-MM-dd').format(date),
-        }),
-      );
-
-      if (response.statusCode == 200) {
-        final data = jsonDecode(utf8.decode(response.bodyBytes));
-        setState(() {
-          _dailySummary = data['summary'];
-        });
-      } else {
-        setState(() {
-          _dailySummary = "요약을 불러오는 데 실패했어요.";
-        });
-      }
-    } catch (e) {
-      setState(() {
-        _dailySummary = "오류가 발생했어요: $e";
-      });
-    } finally {
-      setState(() {
-        _isSummaryLoading = false;
-      });
-    }
-  }
-=======
 //   String clusterToAssetPath(String cluster) {
 //     switch (cluster) {
 //       case 'neg_high':
@@ -520,5 +479,4 @@
 //       });
 //     }
 //   }
->>>>>>> 0c823491
 }