import 'dart:async';
import 'dart:math';
import 'package:dailymoji/core/styles/colors.dart';
<<<<<<< HEAD
import 'package:dailymoji/presentation/pages/chat/chat_view_model.dart';
=======
import 'package:dailymoji/presentation/pages/onboarding/view_model/user_view_model.dart';
>>>>>>> fb89a37e
import 'package:dailymoji/presentation/widgets/app_text.dart';
import 'package:dailymoji/core/styles/fonts.dart';
import 'package:dailymoji/core/styles/images.dart';
import 'package:dailymoji/presentation/pages/breathing_solution/solution_context_view_model.dart';
import 'package:flutter/material.dart';
import 'package:flutter/services.dart';
import 'package:flutter_riverpod/flutter_riverpod.dart';
import 'package:flutter_screenutil/flutter_screenutil.dart';
import 'package:go_router/go_router.dart';

class BreathingSolutionPage extends ConsumerStatefulWidget {
  final String solutionId;
  final String? sessionId;
  final bool isReview;

  const BreathingSolutionPage(
      {super.key,
      required this.solutionId,
      this.sessionId,
      this.isReview = false});

  @override
  ConsumerState<BreathingSolutionPage> createState() =>
      _BreathingSolutionPageState();
}

class _BreathingSolutionPageState
    extends ConsumerState<BreathingSolutionPage>
    with TickerProviderStateMixin {
  double _opacity = 0.0;
  int _step = 0;
  int _timerSeconds = 0;

  bool _showFinalHint = false;

  late AnimationController _blinkController;
  late Animation<double> _blinkAnimation;

// RIN: 타이머 추가
  late AnimationController _timerController;
  Timer? _secondTimer; // 1초마다 숫자를 업데이트할 Timer 변수 추가

  // 영상 솔루션 페이지와 동일한 로직을 위한 변수 추가
  bool _isNavigating = false;
  String? _exitReason;

  // RIN: 마지막 멘트 컨텍스트 추가
  List<Map<String, dynamic>> _steps = [];

  @override
  void initState() {
    super.initState();

    // 세로 고정 UI 적용
    SystemChrome.setPreferredOrientations([
      DeviceOrientation.portraitUp,
      DeviceOrientation.portraitDown,
    ]);
    SystemChrome.setEnabledSystemUIMode(SystemUiMode.immersiveSticky);

    // 1. 기본값으로 즉시 초기화 (late error 방지)
    _steps = [
      {
        "title": null,
        "text": "함께 차분해지는\n호흡 연습을 해볼까요?",
        "font": AppFontStyles.heading2,
        "duration": 2,
      },
      {
        "title": "Step 1.",
        "text": "코로 4초동안\n숨을 들이마시고",
        "font": AppFontStyles.heading3,
        "duration": 4,
      },
      {
        "title": "Step 2.",
        "text": "7초간 숨을\n머금은 뒤",
        "font": AppFontStyles.heading3,
        "duration": 7,
      },
      {
        "title": "Step 3.",
        "text": "8초간 천천히\n내쉬어 봐!",
        "font": AppFontStyles.heading3,
        "duration": 8,
      },
      {
        "title": null,
        "text": "잘 했어요!\n이제 일상에 가서도\n호흡을 이어가 보세요",
        "font": AppFontStyles.heading2,
        "duration": 2,
      },
    ];

    // 2. 비동기로 실제 데이터 가져와서 업데이트
    _loadSolutionContext();

    // 깜빡임 애니메이션 컨트롤러
    _blinkController = AnimationController(
      vsync: this,
      duration: const Duration(milliseconds: 1000),
    )..repeat(reverse: true); // 반복 (opacity 1 → 0 → 1)

    _blinkAnimation = Tween<double>(
      begin: 0.0,
      end: 1.0,
    ).animate(_blinkController);

    // RIN: 타이머 추가
    _timerController = AnimationController(
      vsync: this,
      duration: const Duration(
          seconds: 1), // duration은 나중에 동적으로 변경됩니다.
    );

    _timerController.addListener(() {
      if (!mounted) return;
      final duration = _steps[_step]["duration"];
      if (duration != null) {
        // 애니메이션 진행률(0.0~1.0)에 따라 초를 계산 (ceil로 올림처리하여 1부터 시작)
        final newSeconds =
            (_timerController.value * duration).ceil();
        if (_timerSeconds != newSeconds) {
          setState(() {
            _timerSeconds = newSeconds;
          });
        }
      }
    });

    _startSequence();
  }

  // 솔루션 컨텍스트를 비동기로 가져와서 _steps를 업데이트
  Future<void> _loadSolutionContext() async {
    try {
      final solutionContext = await ref
          .read(solutionContextViewModelProvider.notifier)
          .getSolutionContext(widget.solutionId);

      if (mounted) {
        setState(() {
          // _steps의 마지막 항목을 실제 데이터로 업데이트
          _steps[4]["text"] =
              "잘 했어요!\n이제 $solutionContext에 가서도\n호흡을 이어가 보세요";
        });
      }
    } catch (e) {
      print("Error loading solution context: $e");
      // 에러 시 기본값("일상") 유지
    }
  }

// RIN: _startSequence 함수 로직 전체 수정
  Future<void> _startSequence() async {
    for (int i = 0; i < _steps.length; i++) {
      if (!mounted) return;

      // 1. 현재 스텝 정보 설정 및 Fade In
      setState(() {
        _step = i;
        _opacity = 1.0;
        _showFinalHint = false; // 각 스텝 시작 시에는 항상 힌트 숨김
        _timerSeconds = 0;
      });
      _secondTimer?.cancel(); // 이전 타이머가 있다면 취소

      final duration = _steps[i]["duration"];

      // 2. Duration이 있는 스텝 (중간 단계들)
      if (duration != null) {
        // 타이머 애니메이션 시작
        _timerController.duration = Duration(seconds: duration);
        _timerController.forward(from: 0.0);

        // 해당 스텝의 duration 만큼 대기
        await Future.delayed(Duration(seconds: duration));

        // Fade Out (마지막 스텝 전까지만)
        if (i < _steps.length - 1) {
          if (!mounted) return;
          setState(() => _opacity = 0.0);
          await Future.delayed(const Duration(seconds: 1));
        }
      }
    }

    // 3. 모든 스텝이 끝난 후 (마지막 단계)
    if (mounted) {
      setState(() {
        _showFinalHint = true; // 최종 힌트 표시
      });
      _blinkController.repeat(reverse: true); // 깜빡임 시작
    }
  }

  // 영상 솔루션 페이지와 동일한 종료 및 네비게이션 로직 함수 추가
  void _startExitSequence() {
    if (_isNavigating) return;
    _isNavigating = true;

    if (!widget.isReview) {
      final reason = _exitReason ?? 'breathing_ended';
      debugPrint("RIN: Setting result and navigating with reason: $reason");

      ref.read(solutionResultProvider.notifier).state = {
        'reason': reason,
        'solutionId': widget.solutionId,
        'sessionId': widget.sessionId,
        'solution_type': 'breathing', // 솔루션 타입을 명확히 전달
      };
    } else {
      debugPrint("RIN: This is a review. Skipping follow-up message.");
    }
    context.go('/home/chat');
  }

  @override
  void dispose() {
    // 페이지 나갈 때 화면 UI 원상복구
    SystemChrome.setPreferredOrientations([
      DeviceOrientation.portraitUp,
      DeviceOrientation.portraitDown,
    ]);
    SystemChrome.setEnabledSystemUIMode(SystemUiMode.edgeToEdge);

    _blinkController.dispose();
    _timerController.dispose();
    _secondTimer?.cancel();
    super.dispose();
  }

  @override
  Widget build(BuildContext context) {
    final selectedCharacterNum = ref
        .read(userViewModelProvider)
        .userProfile!
        .characterNum;
    return GestureDetector(
      behavior: HitTestBehavior.opaque, // 빈 공간도 터치 감지
      onTap: () {
        // 호흡이 끝나고 힌트가 보일 때 탭하면 채팅방으로 돌아가도록 수정
        if (_showFinalHint) {
          _startExitSequence();
        }
      },
      child: Scaffold(
        backgroundColor: Colors.black,
        extendBodyBehindAppBar: true,
        extendBody: true,
        body: Stack(
          alignment: Alignment.center,
          children: [
            // 단계별 텍스트
            Positioned(
              top: 167.h,
              child: Padding(
                padding: EdgeInsets.symmetric(horizontal: 20.w),
                child: AnimatedOpacity(
                  opacity: _opacity,
                  duration: const Duration(milliseconds: 300),
                  // RIN: 문구 수정
                  child: Column(
                    children: [
                      if (_steps[_step]["title"] != null)
                        AppText(
                          _steps[_step]["title"],
                          style: AppFontStyles.heading2.copyWith(
                              color: AppColors.grey100),
                          textAlign: TextAlign.center,
                        ),
                      AppText(
                        _steps[_step]["text"],
                        style: (_steps[_step]["font"]
                                as TextStyle)
                            .copyWith(color: AppColors.grey100),
                        textAlign: TextAlign.center,
                      ),
                    ],
                  ),
                ),
              ),
            ),

            // 캐릭터
            Positioned(
              top: 245.h,
              child: SizedBox(
                width: 240.w,
                height: 360.h,
                child: Image(
                  image: AssetImage(
                      AppImages.characterListProfile[
                          selectedCharacterNum!]),
                  fit: BoxFit.cover,
                ),
              ),
            ),

<<<<<<< HEAD
            // RIN: 타이머 (Step 1~3 동안만 표시)
=======
            //RIN: 타이머 (Step 1~3 동안만 표시)
>>>>>>> fb89a37e
            Positioned(
              top: 625.h,
              child: AnimatedBuilder(
                animation: _timerController,
                builder: (context, child) {
                  bool isTimerHidden = _step == 0 ||
                      _step >= _steps.length - 1 ||
                      _opacity == 0.0;
                  if (isTimerHidden) {
                    return const SizedBox.shrink();
                  }
                  return CustomPaint(
                    painter: TimerPainter(
                      progress: _timerController.value,
                      seconds: _timerSeconds,
                    ),
                    size: Size(60.w, 60.w),
                  );
                },
              ),
            ),

            // '건너뛰기' 텍스트 버튼 추가
            if (!_showFinalHint &&
                _step > 0 &&
                _step < _steps.length - 1)
              Positioned(
                top: 700.h, // 타이머보다 살짝 아래 위치
                child: AnimatedOpacity(
                  opacity: _opacity,
                  duration: const Duration(milliseconds: 300),
                  child: GestureDetector(
                    onTap: () {
                      // 즉시 다음 라우트로 이동
                      context.pushReplacement(
                        '/solution/${widget.solutionId}?sessionId=${widget.sessionId}&isReview=${widget.isReview}',
                      );
                    },
                    child: Text(
                      "건너뛰기",
                      style: AppFontStyles.bodyMedium16.copyWith(
                        color: AppColors.grey400,
                        decoration: TextDecoration.underline,
                        decorationColor:
                            AppColors.grey400, // ✅ 밑줄 색을 강제로 지정
                      ),
                    ),
                  ),
                ),
              ),

            // 깜빡이는 안내 문구
            if (_showFinalHint)
              Positioned(
                top: 625.h,
                child: FadeTransition(
                  opacity: _blinkAnimation,
                  child: AppText(
                    // TODO: "채팅방으로 넘어가세요"??
                    "화면을 탭해서 다음으로 넘어가세요",
                    style: AppFontStyles.bodyMedium18
                        .copyWith(color: AppColors.grey400),
                    textAlign: TextAlign.center,
                  ),
                ),
              ),
          ],
        ),
      ),
    );
  }
}

// RIN: 타이머 ui 클래스
class TimerPainter extends CustomPainter {
  final double progress; // 0.0 ~ 1.0
  final int seconds;

  TimerPainter({required this.progress, required this.seconds});

  @override
  void paint(Canvas canvas, Size size) {
    final center = Offset(size.width / 2, size.height / 2);
    final radius = size.width / 2;

    // 배경 원 (채우기: white 35%)
    final fillPaint = Paint()
      ..color = AppColors.white.withValues(alpha: 0.35)
      ..style = PaintingStyle.fill;
    canvas.drawCircle(center, radius, fillPaint);

    // 배경 원(테두리: Gray 100, 두께 4)
    final backgroundPaint = Paint()
      ..color = AppColors.grey100
      ..style = PaintingStyle.stroke
      ..strokeWidth = 4;
    canvas.drawCircle(center, radius, backgroundPaint);

    // 진행 상태 원호(Orange 400, 두께 4, 끝 둥글게)
    final progressPaint = Paint()
      ..color = AppColors.orange400
      ..style = PaintingStyle.stroke
      ..strokeWidth = 4
      ..strokeCap = StrokeCap.round;

    // 원호 그리기 (시작점: -90도, 즉 12시 방향)
    canvas.drawArc(
      Rect.fromCircle(center: center, radius: radius),
      -pi / 2, // 12시 방향에서 시작
      progress * 2 * pi, // 진행도에 따라 원호를 채움
      false,
      progressPaint,
    );

    // 가운데 숫자 (heading2, white)
    if (seconds > 0) {
      final textPainter = TextPainter(
        text: TextSpan(
            text: '$seconds',
            style: AppFontStyles.heading2
                .copyWith(color: AppColors.white)),
        textDirection: TextDirection.ltr,
      );
      textPainter.layout();
      textPainter.paint(
        canvas,
        center -
            Offset(textPainter.width / 2,
                textPainter.height / 2 + 2),
      );
    }
  }

  @override
  bool shouldRepaint(covariant TimerPainter oldDelegate) {
    return oldDelegate.progress != progress ||
        oldDelegate.seconds != seconds;
  }
}<|MERGE_RESOLUTION|>--- conflicted
+++ resolved
@@ -1,11 +1,8 @@
 import 'dart:async';
 import 'dart:math';
 import 'package:dailymoji/core/styles/colors.dart';
-<<<<<<< HEAD
 import 'package:dailymoji/presentation/pages/chat/chat_view_model.dart';
-=======
 import 'package:dailymoji/presentation/pages/onboarding/view_model/user_view_model.dart';
->>>>>>> fb89a37e
 import 'package:dailymoji/presentation/widgets/app_text.dart';
 import 'package:dailymoji/core/styles/fonts.dart';
 import 'package:dailymoji/core/styles/images.dart';
@@ -32,8 +29,7 @@
       _BreathingSolutionPageState();
 }
 
-class _BreathingSolutionPageState
-    extends ConsumerState<BreathingSolutionPage>
+class _BreathingSolutionPageState extends ConsumerState<BreathingSolutionPage>
     with TickerProviderStateMixin {
   double _opacity = 0.0;
   int _step = 0;
@@ -117,8 +113,7 @@
     // RIN: 타이머 추가
     _timerController = AnimationController(
       vsync: this,
-      duration: const Duration(
-          seconds: 1), // duration은 나중에 동적으로 변경됩니다.
+      duration: const Duration(seconds: 1), // duration은 나중에 동적으로 변경됩니다.
     );
 
     _timerController.addListener(() {
@@ -126,8 +121,7 @@
       final duration = _steps[_step]["duration"];
       if (duration != null) {
         // 애니메이션 진행률(0.0~1.0)에 따라 초를 계산 (ceil로 올림처리하여 1부터 시작)
-        final newSeconds =
-            (_timerController.value * duration).ceil();
+        final newSeconds = (_timerController.value * duration).ceil();
         if (_timerSeconds != newSeconds) {
           setState(() {
             _timerSeconds = newSeconds;
@@ -149,8 +143,7 @@
       if (mounted) {
         setState(() {
           // _steps의 마지막 항목을 실제 데이터로 업데이트
-          _steps[4]["text"] =
-              "잘 했어요!\n이제 $solutionContext에 가서도\n호흡을 이어가 보세요";
+          _steps[4]["text"] = "잘 했어요!\n이제 $solutionContext에 가서도\n호흡을 이어가 보세요";
         });
       }
     } catch (e) {
@@ -240,10 +233,8 @@
 
   @override
   Widget build(BuildContext context) {
-    final selectedCharacterNum = ref
-        .read(userViewModelProvider)
-        .userProfile!
-        .characterNum;
+    final selectedCharacterNum =
+        ref.read(userViewModelProvider).userProfile!.characterNum;
     return GestureDetector(
       behavior: HitTestBehavior.opaque, // 빈 공간도 터치 감지
       onTap: () {
@@ -273,14 +264,13 @@
                       if (_steps[_step]["title"] != null)
                         AppText(
                           _steps[_step]["title"],
-                          style: AppFontStyles.heading2.copyWith(
-                              color: AppColors.grey100),
+                          style: AppFontStyles.heading2
+                              .copyWith(color: AppColors.grey100),
                           textAlign: TextAlign.center,
                         ),
                       AppText(
                         _steps[_step]["text"],
-                        style: (_steps[_step]["font"]
-                                as TextStyle)
+                        style: (_steps[_step]["font"] as TextStyle)
                             .copyWith(color: AppColors.grey100),
                         textAlign: TextAlign.center,
                       ),
@@ -298,18 +288,13 @@
                 height: 360.h,
                 child: Image(
                   image: AssetImage(
-                      AppImages.characterListProfile[
-                          selectedCharacterNum!]),
+                      AppImages.characterListProfile[selectedCharacterNum!]),
                   fit: BoxFit.cover,
                 ),
               ),
             ),
 
-<<<<<<< HEAD
             // RIN: 타이머 (Step 1~3 동안만 표시)
-=======
-            //RIN: 타이머 (Step 1~3 동안만 표시)
->>>>>>> fb89a37e
             Positioned(
               top: 625.h,
               child: AnimatedBuilder(
@@ -333,9 +318,7 @@
             ),
 
             // '건너뛰기' 텍스트 버튼 추가
-            if (!_showFinalHint &&
-                _step > 0 &&
-                _step < _steps.length - 1)
+            if (!_showFinalHint && _step > 0 && _step < _steps.length - 1)
               Positioned(
                 top: 700.h, // 타이머보다 살짝 아래 위치
                 child: AnimatedOpacity(
@@ -353,8 +336,7 @@
                       style: AppFontStyles.bodyMedium16.copyWith(
                         color: AppColors.grey400,
                         decoration: TextDecoration.underline,
-                        decorationColor:
-                            AppColors.grey400, // ✅ 밑줄 색을 강제로 지정
+                        decorationColor: AppColors.grey400, // ✅ 밑줄 색을 강제로 지정
                       ),
                     ),
                   ),
@@ -429,23 +411,19 @@
       final textPainter = TextPainter(
         text: TextSpan(
             text: '$seconds',
-            style: AppFontStyles.heading2
-                .copyWith(color: AppColors.white)),
+            style: AppFontStyles.heading2.copyWith(color: AppColors.white)),
         textDirection: TextDirection.ltr,
       );
       textPainter.layout();
       textPainter.paint(
         canvas,
-        center -
-            Offset(textPainter.width / 2,
-                textPainter.height / 2 + 2),
+        center - Offset(textPainter.width / 2, textPainter.height / 2 + 2),
       );
     }
   }
 
   @override
   bool shouldRepaint(covariant TimerPainter oldDelegate) {
-    return oldDelegate.progress != progress ||
-        oldDelegate.seconds != seconds;
+    return oldDelegate.progress != progress || oldDelegate.seconds != seconds;
   }
 }