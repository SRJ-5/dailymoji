--- conflicted
+++ resolved
@@ -2,10 +2,7 @@
 
 import 'package:dailymoji/core/providers.dart';
 import 'package:dailymoji/core/styles/images.dart';
-<<<<<<< HEAD
-=======
 import 'package:dailymoji/presentation/pages/onboarding/view_model/user_view_model.dart';
->>>>>>> fb89a37e
 import 'package:dailymoji/presentation/pages/solution/widget/solution_bubble.dart';
 import 'package:dailymoji/presentation/widgets/app_text.dart';
 import 'package:dailymoji/core/styles/colors.dart';
@@ -31,12 +28,9 @@
 
   @override
   Widget build(BuildContext context, WidgetRef ref) {
-    final selectedCharacterNum = ref
-        .read(userViewModelProvider)
-        .userProfile!
-        .characterNum;
-    final solutionAsync =
-        ref.watch(solutionProvider(solutionId));
+    final selectedCharacterNum =
+        ref.read(userViewModelProvider).userProfile!.characterNum;
+    final solutionAsync = ref.watch(solutionProvider(solutionId));
 
     return solutionAsync.when(
       loading: () => const Scaffold(
@@ -99,8 +93,7 @@
       DeviceOrientation.landscapeLeft,
       DeviceOrientation.landscapeRight,
     ]);
-    SystemChrome.setEnabledSystemUIMode(
-        SystemUiMode.immersiveSticky);
+    SystemChrome.setEnabledSystemUIMode(SystemUiMode.immersiveSticky);
 
     // Provider로부터 받은 solution 데이터로 컨트롤러 초기화
     _controller = YoutubePlayerController(
@@ -178,8 +171,7 @@
     if (!widget.isReview) {
       // `_exitReason`이 설정되지 않았다면 비정상적인 경우이므로, 안전하게 'user_closed'로 처리합니다.
       final reason = _exitReason ?? 'user_closed';
-      debugPrint(
-          "RIN: Setting result and navigating with reason: $reason");
+      debugPrint("RIN: Setting result and navigating with reason: $reason");
 
       ref.read(solutionResultProvider.notifier).state = {
         'reason': reason,
@@ -187,8 +179,7 @@
         'sessionId': widget.sessionId,
       };
     } else {
-      debugPrint(
-          "RIN: This is a review. Skipping follow-up message.");
+      debugPrint("RIN: This is a review. Skipping follow-up message.");
     }
 
     // Go back to using `context.go` which is more stable.
@@ -210,23 +201,14 @@
 
   @override
   Widget build(BuildContext context) {
-    final selectedCharacterNum = ref
-        .read(userViewModelProvider)
-        .userProfile!
-        .characterNum;
+    final selectedCharacterNum =
+        ref.read(userViewModelProvider).userProfile!.characterNum;
     final size = MediaQuery.of(context).size;
     const ar = 16 / 9;
 
     // 화면을 좌우까지 '덮도록' 필요한 확대 배수 (BoxFit.cover 수동 구현)
-<<<<<<< HEAD
     final widthAtScreenHeight = size.height * ar; // 세로 꽉 채웠을 때의 가로폭
     final coverScale = size.width / widthAtScreenHeight; // 좌우 남지 않게 만드는 배수
-=======
-    final widthAtScreenHeight =
-        size.height * ar; // 세로 꽉 채웠을 때의 가로폭
-    final coverScale =
-        size.width / widthAtScreenHeight; // 좌우 남지 않게 만드는 배수
->>>>>>> fb89a37e
     const extraZoom = 1; // 더 크게 자르고 싶으면 1.05~1.2
     final zoom = coverScale * extraZoom;
 
@@ -254,9 +236,7 @@
                         controller: _controller,
                         onReady: () {
                           // 플레이어 준비 완료 후 자동으로 음소거 해제
-                          Future.delayed(
-                              const Duration(milliseconds: 500),
-                              () {
+                          Future.delayed(const Duration(milliseconds: 500), () {
                             if (mounted) {
                               _controller.unMute();
                               setState(() {
@@ -279,12 +259,7 @@
             bottom: 19.h,
             child: AnimatedOpacity(
               opacity: _showCharacter ? 1 : 0,
-<<<<<<< HEAD
               duration: const Duration(seconds: 1), // 1초 동안 서서히 사라짐
-=======
-              duration:
-                  const Duration(seconds: 1), // 1초 동안 서서히 사라짐
->>>>>>> fb89a37e
               curve: Curves.easeOut,
               child: Row(
                 crossAxisAlignment: CrossAxisAlignment.center,
@@ -292,17 +267,9 @@
                   // 캐릭터 이미지
                   Transform(
                     alignment: Alignment.center, // 중심축 기준으로 반전
-<<<<<<< HEAD
                     transform: Matrix4.rotationY(math.pi), // 좌우 반전
                     child: Image.asset(
-                      AppImages.cadoWalk,
-=======
-                    transform:
-                        Matrix4.rotationY(math.pi), // 좌우 반전
-                    child: Image.asset(
-                      AppImages.characterListWalk[
-                          selectedCharacterNum!],
->>>>>>> fb89a37e
+                      AppImages.characterListWalk[selectedCharacterNum!],
                       height: 180.h,
                     ),
                   ),
@@ -363,9 +330,7 @@
                     top: 16.h,
                     child: IconButton(
                       icon: Icon(
-                        _isMuted
-                            ? Icons.volume_off
-                            : Icons.volume_up,
+                        _isMuted ? Icons.volume_off : Icons.volume_up,
                         color: AppColors.white,
                         size: 28.r,
                       ),
