--- conflicted
+++ resolved
@@ -75,6 +75,38 @@
     }
   }
 
+  //
+  // Rin: 가입여부 확인하고 프로필 이미 있으면 넘어가는 함수 따로 뺌
+  Future<void> _handleLogin(Future<String?> loginFuture) async {
+    try {
+      final userId = await loginFuture;
+      if (userId != null && mounted) {
+        // 로그인 성공 후, 프로필이 있는지 확인
+        final isRegistered = await ref
+            .read(userViewModelProvider.notifier)
+            .getUserProfile(userId);
+        if (mounted) {
+          // 프로필 유무에 따라 다른 페이지로 이동
+          if (isRegistered) {
+            context.go('/home'); // 이미 가입했으면 홈으로
+          } else {
+            context.go('/onboarding1'); // 처음이면 온보딩으로
+          }
+        }
+      } else if (mounted) {
+        // TODO: 로그인 실패 처리 디자인하기!!
+        ScaffoldMessenger.of(context).showSnackBar(
+            const SnackBar(content: Text("로그인에 실패했습니다. 다시 시도해주세요.")));
+      }
+    } catch (e) {
+      // 예외 처리
+      if (mounted) {
+        ScaffoldMessenger.of(context).showSnackBar(
+            SnackBar(content: Text("오류가 발생했습니다: ${e.toString()}")));
+      }
+    }
+  }
+
   @override
   Widget build(BuildContext context) {
     final platform = Theme.of(context).platform;
@@ -117,23 +149,6 @@
                 Row(
                   mainAxisAlignment: MainAxisAlignment.center,
                   children: [
-<<<<<<< HEAD
-                    Expanded(
-                      child: GestureDetector(
-                        onTap: () async {
-                          final result = await ref
-                              .read(userViewModelProvider.notifier)
-                              .googleLogin();
-                          if (result != null) {
-                            final isRegistered = await ref
-                                .read(userViewModelProvider.notifier)
-                                .getUserProfile(result);
-                            if (isRegistered) {
-                              context.go('/home');
-                            } else {
-                              context.go('/onboarding1');
-                            }
-=======
                     Spacer(),
                     GestureDetector(
                       onTap: () async {
@@ -148,14 +163,13 @@
                             context.go('/home');
                           } else {
                             context.go('/onboarding1');
->>>>>>> d5121db4
                           }
-                        },
-                        child: CircleAvatar(
-                          radius: 30.r,
-                          child: Image.asset(
-                            'assets/icons/google_login_logo.png',
-                          ),
+                        }
+                      },
+                      child: CircleAvatar(
+                        radius: 30.r,
+                        child: Image.asset(
+                          'assets/icons/google_login_logo.png',
                         ),
                       ),
                     ),
