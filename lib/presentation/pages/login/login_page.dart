--- conflicted
+++ resolved
@@ -118,16 +118,24 @@
                 Row(
                   mainAxisAlignment: MainAxisAlignment.center,
                   children: [
-<<<<<<< HEAD
                     Expanded(
                       child: GestureDetector(
-                        // 공통 로그인 처리 함수 호출
-                        onTap: () {
-                          _handleLogin(ref
+                        onTap: () async {
+                          final result = await ref
                               .read(userViewModelProvider.notifier)
-                              .googleLogin());
+                              .googleLogin();
+                          if (result != null) {
+                            final isRegistered = await ref
+                                .read(userViewModelProvider.notifier)
+                                .getUserProfile(result);
+                            if (isRegistered) {
+                              // TODO: 여기에 홈페이지로 이동 넣어야함
+                              context.go('/home');
+                            } else {
+                              context.go('/onboarding1');
+                            }
+                          }
                         },
-
                         child: CircleAvatar(
                           radius: 30.r,
                           child: Image.asset(
@@ -136,75 +144,15 @@
                         ),
                       ),
                     ),
-
-                    // --- Apple 로그인 버튼 (iOS에서만 보임) ---
-                    if (platform == TargetPlatform.iOS)
-                      Expanded(
-                        child: GestureDetector(
-                          // 공통 로그인 처리 함수 호출
-                          onTap: () => _handleLogin(ref
-                              .read(userViewModelProvider.notifier)
-                              .appleLogin()),
-
-                          child: CircleAvatar(
-                            radius: 30.r,
-                            child: Image.asset(
-                              'assets/icons/apple_login_logo.png',
-                            ),
-                          ),
-                        ),
-                      )
-=======
-                    Spacer(),
-                    GestureDetector(
-                      onTap: () async {
-                        final result = await ref
-                            .read(userViewModelProvider.notifier)
-                            .googleLogin();
-                        if (result != null) {
-                          final isRegistered = await ref
-                              .read(
-                                  userViewModelProvider.notifier)
-                              .getUserProfile(result);
-
-                          if (isRegistered) {
-                            context.go('/home');
-                          } else {
-                            context.go('/onboarding1');
-                          }
-                        }
-                      },
-                      child: CircleAvatar(
-                        radius: 30.r,
-                        child: Image.asset(
-                          'assets/icons/google_login_logo.png',
-                        ),
-                      ),
-                    ),
+                    // iOS 플랫폼일 경우에만 애플 로그인 버튼 표시
                     platform == TargetPlatform.iOS
                         ? Row(
                             children: [
                               SizedBox(width: 24.w),
                               GestureDetector(
-                                onTap: () async {
-                                  final result = await ref
-                                      .read(userViewModelProvider
-                                          .notifier)
-                                      .appleLogin();
-                                  if (result != null) {
-                                    final isRegistered = await ref
-                                        .read(
-                                            userViewModelProvider
-                                                .notifier)
-                                        .getUserProfile(result);
-                                    if (isRegistered) {
-                                      context.go('/home');
-                                    } else {
-                                      // TODO: 여기에 홈페이지로 이동 넣어야함
-                                      context.go('/onboarding1');
-                                    }
-                                  }
-                                },
+                                onTap: () => _handleLogin(ref
+                                    .read(userViewModelProvider.notifier)
+                                    .appleLogin()),
                                 child: CircleAvatar(
                                   radius: 30.r,
                                   child: Image.asset(
@@ -216,7 +164,6 @@
                           )
                         : SizedBox.shrink(),
                     Spacer()
->>>>>>> 582c11be
                   ],
                 ),
                 SizedBox(height: 18.h),
