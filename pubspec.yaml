name: dailymoji
description: "A new Flutter project."
# The following line prevents the package from being accidentally published to
# pub.dev using `flutter pub publish`. This is preferred for private packages.
publish_to: 'none' # Remove this line if you wish to publish to pub.dev

# The following defines the version and build number for your application.
# A version number is three numbers separated by dots, like 1.2.43
# followed by an optional build number separated by a +.
# Both the version and the builder number may be overridden in flutter
# build by specifying --build-name and --build-number, respectively.
# In Android, build-name is used as versionName while build-number used as versionCode.
# Read more about Android versioning at https://developer.android.com/studio/publish/versioning
# In iOS, build-name is used as CFBundleShortVersionString while build-number is used as CFBundleVersion.
# Read more about iOS versioning at
# https://developer.apple.com/library/archive/documentation/General/Reference/InfoPlistKeyReference/Articles/CoreFoundationKeys.html
# In Windows, build-name is used as the major, minor, and patch parts
# of the product and file versions while build-number is used as the build suffix.
version: 1.0.0+1

environment:
  sdk: ^3.4.1

# Dependencies specify other packages that your package needs in order to work.
# To automatically upgrade your package dependencies to the latest versions
# consider running `flutter pub upgrade --major-versions`. Alternatively,
# dependencies can be manually updated by changing the version numbers below to
# the latest version available on pub.dev. To see which dependencies have newer
# versions available, run `flutter pub outdated`.
dependencies:
  flutter:
    sdk: flutter

  # The following adds the Cupertino Icons font to your application.
  # Use with the CupertinoIcons class for iOS style icons.
  cupertino_icons: ^1.0.8
  go_router: ^16.2.1
  supabase_flutter: ^2.10.0
  flutter_riverpod: ^3.0.0
  riverpod_annotation: ^3.0.0
  flutter_screenutil: ^5.9.3
  google_sign_in: 6.0.0
  intl: ^0.20.2
  dio: ^5.9.0
  flutter_dotenv: ^5.0.2
  youtube_player_flutter: ^9.1.2
  flutter_svg: ^2.0.9
  sign_in_with_apple: ^7.0.1
  http: ^0.13.5
  uuid: ^4.5.1
  table_calendar: ^3.2.0
  fl_chart: ^1.1.1
<<<<<<< HEAD
  

=======
  flutter_keyboard_visibility: ^6.0.0
>>>>>>> 8cbef31b

dev_dependencies:
  flutter_test:
    sdk: flutter

  # The "flutter_lints" package below contains a set of recommended lints to
  # encourage good coding practices. The lint set provided by the package is
  # activated in the `analysis_options.yaml` file located at the root of your
  # package. See that file for information about deactivating specific lint
  # rules and activating additional ones.
  flutter_lints: ^5.0.0

# For information on the generic Dart part of this file, see the
# following page: https://dart.dev/tools/pub/pubspec

# The following section is specific to Flutter packages.
flutter:

  # The following line ensures that the Material Icons font is
  # included with your application, so that you can use the icons in
  # the material Icons class.
  uses-material-design: true

  # To add assets to your application, add an assets section, like this:
  assets:
    - assets/fonts/
    - assets/icons/
    - assets/images/
    - assets/images/emojis/
    - assets/images/app_icon/
    - assets/images/character_cado/
    - assets/images/logo/
    - .env
  
    
  # assets:
  #   - images/a_dot_burr.jpeg
  #   - images/a_dot_ham.jpeg

  # An image asset can refer to one or more resolution-specific "variants", see
  # https://flutter.dev/to/resolution-aware-images

  # For details regarding adding assets from package dependencies, see
  # https://flutter.dev/to/asset-from-package

  # To add custom fonts to your application, add a fonts section here,
  # in this "flutter" section. Each entry in this list should have a
  # "family" key with the font family name, and a "fonts" key with a
  # list giving the asset and other descriptors for the font. For
  # example:
  fonts:
    - family: Pretendard
      fonts:
        - asset: assets/fonts/Pretendard-Thin.otf
          weight: 100
        - asset: assets/fonts/Pretendard-ExtraLight.otf
          weight: 200
        - asset: assets/fonts/Pretendard-Light.otf
          weight: 300
        - asset: assets/fonts/Pretendard-Regular.otf
          weight: 400
        - asset: assets/fonts/Pretendard-Medium.otf
          weight: 500
        - asset: assets/fonts/Pretendard-SemiBold.otf
          weight: 600
        - asset: assets/fonts/Pretendard-Bold.otf
          weight: 700
        - asset: assets/fonts/Pretendard-ExtraBold.otf
          weight: 800
        - asset: assets/fonts/Pretendard-Black.otf
          weight: 900
  #
  # For details regarding fonts from package dependencies,
  # see https://flutter.dev/to/font-from-package<|MERGE_RESOLUTION|>--- conflicted
+++ resolved
@@ -50,12 +50,7 @@
   uuid: ^4.5.1
   table_calendar: ^3.2.0
   fl_chart: ^1.1.1
-<<<<<<< HEAD
-  
-
-=======
   flutter_keyboard_visibility: ^6.0.0
->>>>>>> 8cbef31b
 
 dev_dependencies:
   flutter_test:
