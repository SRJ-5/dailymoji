--- conflicted
+++ resolved
@@ -40,15 +40,12 @@
   flutter_screenutil: ^5.9.3
   google_sign_in: 6.0.0
   intl: ^0.20.2
-<<<<<<< HEAD
-  table_calendar: ^3.2.0
-  fl_chart: ^0.68.0
-=======
   dio: ^5.9.0
   flutter_dotenv: ^5.0.2
   youtube_player_flutter: ^9.1.2
   flutter_svg: ^2.0.7
->>>>>>> 5a0fb9eb
+  table_calendar: ^3.2.0
+  fl_chart: ^0.68.0
 
 dev_dependencies:
   flutter_test:
@@ -73,9 +70,6 @@
   uses-material-design: true
 
   # To add assets to your application, add an assets section, like this:
-<<<<<<< HEAD
-  # assets:
-=======
   assets:
     - assets/fonts/
     - assets/images/
@@ -84,7 +78,8 @@
     - assets/images/
     - assets/images/emoticon/
     
->>>>>>> 5a0fb9eb
+  #   - images/a_dot_burr.jpeg
+  # assets:
   #   - images/a_dot_burr.jpeg
   #   - images/a_dot_ham.jpeg
 
