name: dailymoji
description: "A new Flutter project."
# The following line prevents the package from being accidentally published to
# pub.dev using `flutter pub publish`. This is preferred for private packages.
publish_to: 'none' # Remove this line if you wish to publish to pub.dev

# The following defines the version and build number for your application.
# A version number is three numbers separated by dots, like 1.2.43
# followed by an optional build number separated by a +.
# Both the version and the builder number may be overridden in flutter
# build by specifying --build-name and --build-number, respectively.
# In Android, build-name is used as versionName while build-number used as versionCode.
# Read more about Android versioning at https://developer.android.com/studio/publish/versioning
# In iOS, build-name is used as CFBundleShortVersionString while build-number is used as CFBundleVersion.
# Read more about iOS versioning at
# https://developer.apple.com/library/archive/documentation/General/Reference/InfoPlistKeyReference/Articles/CoreFoundationKeys.html
# In Windows, build-name is used as the major, minor, and patch parts
# of the product and file versions while build-number is used as the build suffix.
version: 1.0.0+1

environment:
  sdk: ^3.4.1

# Dependencies specify other packages that your package needs in order to work.
# To automatically upgrade your package dependencies to the latest versions
# consider running `flutter pub upgrade --major-versions`. Alternatively,
# dependencies can be manually updated by changing the version numbers below to
# the latest version available on pub.dev. To see which dependencies have newer
# versions available, run `flutter pub outdated`.
dependencies:
  flutter:
    sdk: flutter

  # The following adds the Cupertino Icons font to your application.
  # Use with the CupertinoIcons class for iOS style icons.
  cupertino_icons: ^1.0.8
  go_router: ^16.2.1
  supabase_flutter: ^2.10.0
  flutter_riverpod: ^3.0.0
<<<<<<< HEAD
  dio: ^5.9.0
  flutter_dotenv: ^5.0.2
=======
  google_sign_in: 6.0.0
>>>>>>> 50276a87

dev_dependencies:
  flutter_test:
    sdk: flutter

  # The "flutter_lints" package below contains a set of recommended lints to
  # encourage good coding practices. The lint set provided by the package is
  # activated in the `analysis_options.yaml` file located at the root of your
  # package. See that file for information about deactivating specific lint
  # rules and activating additional ones.
  flutter_lints: ^5.0.0

# For information on the generic Dart part of this file, see the
# following page: https://dart.dev/tools/pub/pubspec

# The following section is specific to Flutter packages.
flutter:

  # The following line ensures that the Material Icons font is
  # included with your application, so that you can use the icons in
  # the material Icons class.
  uses-material-design: true

  # To add assets to your application, add an assets section, like this:
  assets:
<<<<<<< HEAD
    - .env
    - assets/images/
  #   - images/a_dot_burr.jpeg
=======
    - assets/icons/
>>>>>>> 50276a87
  #   - images/a_dot_ham.jpeg

  # An image asset can refer to one or more resolution-specific "variants", see
  # https://flutter.dev/to/resolution-aware-images

  # For details regarding adding assets from package dependencies, see
  # https://flutter.dev/to/asset-from-package

  # To add custom fonts to your application, add a fonts section here,
  # in this "flutter" section. Each entry in this list should have a
  # "family" key with the font family name, and a "fonts" key with a
  # list giving the asset and other descriptors for the font. For
  # example:
  # fonts:
  #   - family: Schyler
  #     fonts:
  #       - asset: fonts/Schyler-Regular.ttf
  #       - asset: fonts/Schyler-Italic.ttf
  #         style: italic
  #   - family: Trajan Pro
  #     fonts:
  #       - asset: fonts/TrajanPro.ttf
  #       - asset: fonts/TrajanPro_Bold.ttf
  #         weight: 700
  #
  # For details regarding fonts from package dependencies,
  # see https://flutter.dev/to/font-from-package<|MERGE_RESOLUTION|>--- conflicted
+++ resolved
@@ -37,12 +37,9 @@
   go_router: ^16.2.1
   supabase_flutter: ^2.10.0
   flutter_riverpod: ^3.0.0
-<<<<<<< HEAD
+  google_sign_in: 6.0.0
   dio: ^5.9.0
   flutter_dotenv: ^5.0.2
-=======
-  google_sign_in: 6.0.0
->>>>>>> 50276a87
 
 dev_dependencies:
   flutter_test:
@@ -68,13 +65,10 @@
 
   # To add assets to your application, add an assets section, like this:
   assets:
-<<<<<<< HEAD
     - .env
+    - assets/icons/
     - assets/images/
   #   - images/a_dot_burr.jpeg
-=======
-    - assets/icons/
->>>>>>> 50276a87
   #   - images/a_dot_ham.jpeg
 
   # An image asset can refer to one or more resolution-specific "variants", see
