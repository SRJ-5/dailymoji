name: dailymoji
description: "A emotion tracking app made by team SRJ5"
# The following line prevents the package from being accidentally published to
# pub.dev using `flutter pub publish`. This is preferred for private packages.
publish_to: 'none' # Remove this line if you wish to publish to pub.dev

# The following defines the version and build number for your application.
# A version number is three numbers separated by dots, like 1.2.43
# followed by an optional build number separated by a +.
# Both the version and the builder number may be overridden in flutter
# build by specifying --build-name and --build-number, respectively.
# In Android, build-name is used as versionName while build-number used as versionCode.
# Read more about Android versioning at https://developer.android.com/studio/publish/versioning
# In iOS, build-name is used as CFBundleShortVersionString while build-number is used as CFBundleVersion.
# Read more about iOS versioning at
# https://developer.apple.com/library/archive/documentation/General/Reference/InfoPlistKeyReference/Articles/CoreFoundationKeys.html
# In Windows, build-name is used as the major, minor, and patch parts
# of the product and file versions while build-number is used as the build suffix.
version: 1.0.0+2

environment:
  sdk: ^3.4.1

# Dependencies specify other packages that your package needs in order to work.
# To automatically upgrade your package dependencies to the latest versions
# consider running `flutter pub upgrade --major-versions`. Alternatively,
# dependencies can be manually updated by changing the version numbers below to
# the latest version available on pub.dev. To see which dependencies have newer
# versions available, run `flutter pub outdated`.
dependencies:
  flutter:
    sdk: flutter

  # The following adds the Cupertino Icons font to your application.
  # Use with the CupertinoIcons class for iOS style icons.
  cupertino_icons: ^1.0.8
  go_router: ^16.2.1
  supabase_flutter: ^2.10.0
  flutter_riverpod: ^3.0.0
  riverpod_annotation: ^3.0.0
  flutter_screenutil: ^5.9.3
  google_sign_in: 6.0.0
  intl: ^0.20.2
  dio: ^5.9.0
  flutter_dotenv: ^5.0.2
  youtube_player_flutter: ^9.1.2
  flutter_svg: ^2.0.9
  sign_in_with_apple: ^7.0.1
  http: ^0.13.5
  uuid: ^4.5.1
  table_calendar: ^3.2.0
  fl_chart: ^1.1.1
  flutter_keyboard_visibility: ^6.0.0
  webview_flutter: ^4.13.0
  shared_preferences: ^2.5.3
  firebase_core: ^3.0.0
  firebase_messaging: ^15.0.0
  url_launcher: ^6.3.1
<<<<<<< HEAD
  flutter_localizations:
    sdk: flutter
=======
  video_player: ^2.9.2
  visibility_detector: ^0.4.0+2
  connectivity_plus: ^7.0.0
  app_settings: ^6.1.1
  flutter_secure_storage: ^9.2.4
>>>>>>> 71a314ca

dev_dependencies:
  flutter_test:
    sdk: flutter

  # The "flutter_lints" package below contains a set of recommended lints to
  # encourage good coding practices. The lint set provided by the package is
  # activated in the `analysis_options.yaml` file located at the root of your
  # package. See that file for information about deactivating specific lint
  # rules and activating additional ones.
  flutter_lints: ^5.0.0

# For information on the generic Dart part of this file, see the
# following page: https://dart.dev/tools/pub/pubspec

# The following section is specific to Flutter packages.
flutter:

  # The following line ensures that the Material Icons font is
  # included with your application, so that you can use the icons in
  # the material Icons class.
  uses-material-design: true
  generate: true # flutter gen-l10n 명령어를 사용하기 위해 추가

  # To add assets to your application, add an assets section, like this:
  assets:
    - assets/fonts/
    - assets/icons/
    - assets/images/
    - assets/images/emojis/
    - assets/images/back_ground/
    - assets/images/app_icon/
    - assets/images/character_cado/
    - assets/images/character_carrot/
    - assets/images/logo/
    - assets/images/tutorial/
    - assets/videos/
    - .env
  
    
  # assets:
  #   - images/a_dot_burr.jpeg
  #   - images/a_dot_ham.jpeg

  # An image asset can refer to one or more resolution-specific "variants", see
  # https://flutter.dev/to/resolution-aware-images

  # For details regarding adding assets from package dependencies, see
  # https://flutter.dev/to/asset-from-package

  # To add custom fonts to your application, add a fonts section here,
  # in this "flutter" section. Each entry in this list should have a
  # "family" key with the font family name, and a "fonts" key with a
  # list giving the asset and other descriptors for the font. For
  # example:
  fonts:
    - family: Pretendard
      fonts:
        - asset: assets/fonts/Pretendard-Thin.otf
          weight: 100
        - asset: assets/fonts/Pretendard-ExtraLight.otf
          weight: 200
        - asset: assets/fonts/Pretendard-Light.otf
          weight: 300
        - asset: assets/fonts/Pretendard-Regular.otf
          weight: 400
        - asset: assets/fonts/Pretendard-Medium.otf
          weight: 500
        - asset: assets/fonts/Pretendard-SemiBold.otf
          weight: 600
        - asset: assets/fonts/Pretendard-Bold.otf
          weight: 700
        - asset: assets/fonts/Pretendard-ExtraBold.otf
          weight: 800
        - asset: assets/fonts/Pretendard-Black.otf
          weight: 900
  #
  # For details regarding fonts from package dependencies,
  # see https://flutter.dev/to/font-from-package<|MERGE_RESOLUTION|>--- conflicted
+++ resolved
@@ -56,16 +56,13 @@
   firebase_core: ^3.0.0
   firebase_messaging: ^15.0.0
   url_launcher: ^6.3.1
-<<<<<<< HEAD
   flutter_localizations:
     sdk: flutter
-=======
   video_player: ^2.9.2
   visibility_detector: ^0.4.0+2
   connectivity_plus: ^7.0.0
   app_settings: ^6.1.1
   flutter_secure_storage: ^9.2.4
->>>>>>> 71a314ca
 
 dev_dependencies:
   flutter_test:
