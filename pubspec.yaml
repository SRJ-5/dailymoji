--- conflicted
+++ resolved
@@ -55,10 +55,7 @@
   shared_preferences: ^2.5.3
   firebase_core: ^3.0.0
   firebase_messaging: ^15.0.0
-<<<<<<< HEAD
-=======
   url_launcher: ^6.3.1
->>>>>>> fb89a37e
 
 dev_dependencies:
   flutter_test:
