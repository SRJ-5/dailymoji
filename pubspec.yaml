name: dailymoji
description: "A new Flutter project."
# The following line prevents the package from being accidentally published to
# pub.dev using `flutter pub publish`. This is preferred for private packages.
publish_to: 'none' # Remove this line if you wish to publish to pub.dev

# The following defines the version and build number for your application.
# A version number is three numbers separated by dots, like 1.2.43
# followed by an optional build number separated by a +.
# Both the version and the builder number may be overridden in flutter
# build by specifying --build-name and --build-number, respectively.
# In Android, build-name is used as versionName while build-number used as versionCode.
# Read more about Android versioning at https://developer.android.com/studio/publish/versioning
# In iOS, build-name is used as CFBundleShortVersionString while build-number is used as CFBundleVersion.
# Read more about iOS versioning at
# https://developer.apple.com/library/archive/documentation/General/Reference/InfoPlistKeyReference/Articles/CoreFoundationKeys.html
# In Windows, build-name is used as the major, minor, and patch parts
# of the product and file versions while build-number is used as the build suffix.
version: 1.0.0+1

environment:
  sdk: ^3.4.1

# Dependencies specify other packages that your package needs in order to work.
# To automatically upgrade your package dependencies to the latest versions
# consider running `flutter pub upgrade --major-versions`. Alternatively,
# dependencies can be manually updated by changing the version numbers below to
# the latest version available on pub.dev. To see which dependencies have newer
# versions available, run `flutter pub outdated`.
dependencies:
  flutter:
    sdk: flutter

  # The following adds the Cupertino Icons font to your application.
  # Use with the CupertinoIcons class for iOS style icons.
  cupertino_icons: ^1.0.8
  go_router: ^16.2.1
  supabase_flutter: ^2.10.0
  flutter_riverpod: ^3.0.0
<<<<<<< HEAD
  flutter_dotenv: ^6.0.0
  fl_chart: ^0.66.2
  http: ^1.5.0
=======
  flutter_screenutil: ^5.9.3
  google_sign_in: 6.0.0
  intl: ^0.20.2
>>>>>>> 6927e9f3

dev_dependencies:
  flutter_test:
    sdk: flutter

  # The "flutter_lints" package below contains a set of recommended lints to
  # encourage good coding practices. The lint set provided by the package is
  # activated in the `analysis_options.yaml` file located at the root of your
  # package. See that file for information about deactivating specific lint
  # rules and activating additional ones.
  flutter_lints: ^5.0.0

# For information on the generic Dart part of this file, see the
# following page: https://dart.dev/tools/pub/pubspec

# The following section is specific to Flutter packages.
flutter:

  # The following line ensures that the Material Icons font is
  # included with your application, so that you can use the icons in
  # the material Icons class.
  uses-material-design: true

  # To add assets to your application, add an assets section, like this:
  assets:
<<<<<<< HEAD
    - .env
  #   - images/a_dot_burr.jpeg
=======
    - assets/fonts/
    - assets/images/
    - assets/icons/
>>>>>>> 6927e9f3
  #   - images/a_dot_ham.jpeg

  # An image asset can refer to one or more resolution-specific "variants", see
  # https://flutter.dev/to/resolution-aware-images

  # For details regarding adding assets from package dependencies, see
  # https://flutter.dev/to/asset-from-package

  # To add custom fonts to your application, add a fonts section here,
  # in this "flutter" section. Each entry in this list should have a
  # "family" key with the font family name, and a "fonts" key with a
  # list giving the asset and other descriptors for the font. For
  # example:
  fonts:
    - family: Pretendard
      fonts:
        - asset: assets/fonts/Pretendard-Thin.otf
          weight: 100
        - asset: assets/fonts/Pretendard-ExtraLight.otf
          weight: 200
        - asset: assets/fonts/Pretendard-Light.otf
          weight: 300
        - asset: assets/fonts/Pretendard-Regular.otf
          weight: 400
        - asset: assets/fonts/Pretendard-Medium.otf
          weight: 500
        - asset: assets/fonts/Pretendard-SemiBold.otf
          weight: 600
        - asset: assets/fonts/Pretendard-Bold.otf
          weight: 700
        - asset: assets/fonts/Pretendard-ExtraBold.otf
          weight: 800
        - asset: assets/fonts/Pretendard-Black.otf
          weight: 900
  #
  # For details regarding fonts from package dependencies,
  # see https://flutter.dev/to/font-from-package<|MERGE_RESOLUTION|>--- conflicted
+++ resolved
@@ -37,15 +37,9 @@
   go_router: ^16.2.1
   supabase_flutter: ^2.10.0
   flutter_riverpod: ^3.0.0
-<<<<<<< HEAD
-  flutter_dotenv: ^6.0.0
-  fl_chart: ^0.66.2
-  http: ^1.5.0
-=======
   flutter_screenutil: ^5.9.3
   google_sign_in: 6.0.0
   intl: ^0.20.2
->>>>>>> 6927e9f3
 
 dev_dependencies:
   flutter_test:
@@ -71,14 +65,9 @@
 
   # To add assets to your application, add an assets section, like this:
   assets:
-<<<<<<< HEAD
-    - .env
-  #   - images/a_dot_burr.jpeg
-=======
     - assets/fonts/
     - assets/images/
     - assets/icons/
->>>>>>> 6927e9f3
   #   - images/a_dot_ham.jpeg
 
   # An image asset can refer to one or more resolution-specific "variants", see
