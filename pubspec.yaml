--- conflicted
+++ resolved
@@ -52,13 +52,9 @@
   fl_chart: ^1.1.1
   flutter_keyboard_visibility: ^6.0.0
   webview_flutter: ^4.13.0
-<<<<<<< HEAD
+  shared_preferences: ^2.5.3
   firebase_core: ^3.0.0
   firebase_messaging: ^15.0.0
-=======
-  shared_preferences: ^2.5.3
-  
->>>>>>> fa068f55
 
 dev_dependencies:
   flutter_test:
