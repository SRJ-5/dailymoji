name: dailymoji
description: "A new Flutter project."
# The following line prevents the package from being accidentally published to
# pub.dev using `flutter pub publish`. This is preferred for private packages.
publish_to: 'none' # Remove this line if you wish to publish to pub.dev

# The following defines the version and build number for your application.
# A version number is three numbers separated by dots, like 1.2.43
# followed by an optional build number separated by a +.
# Both the version and the builder number may be overridden in flutter
# build by specifying --build-name and --build-number, respectively.
# In Android, build-name is used as versionName while build-number used as versionCode.
# Read more about Android versioning at https://developer.android.com/studio/publish/versioning
# In iOS, build-name is used as CFBundleShortVersionString while build-number is used as CFBundleVersion.
# Read more about iOS versioning at
# https://developer.apple.com/library/archive/documentation/General/Reference/InfoPlistKeyReference/Articles/CoreFoundationKeys.html
# In Windows, build-name is used as the major, minor, and patch parts
# of the product and file versions while build-number is used as the build suffix.
version: 1.0.0+1

environment:
  sdk: ^3.8.1

# Dependencies specify other packages that your package needs in order to work.
# To automatically upgrade your package dependencies to the latest versions
# consider running `flutter pub upgrade --major-versions`. Alternatively,
# dependencies can be manually updated by changing the version numbers below to
# the latest version available on pub.dev. To see which dependencies have newer
# versions available, run `flutter pub outdated`.
dependencies:
  flutter:
    sdk: flutter

  # The following adds the Cupertino Icons font to your application.
  # Use with the CupertinoIcons class for iOS style icons.
  cupertino_icons: ^1.0.8
  go_router: ^16.2.1
<<<<<<< HEAD
  dio: ^5.9.0
  flutter_dotenv: ^5.0.2
=======
  supabase_flutter: ^2.10.0
  flutter_riverpod: ^3.0.0
>>>>>>> 6ba1c8b7

dev_dependencies:
  flutter_test:
    sdk: flutter

  # The "flutter_lints" package below contains a set of recommended lints to
  # encourage good coding practices. The lint set provided by the package is
  # activated in the `analysis_options.yaml` file located at the root of your
  # package. See that file for information about deactivating specific lint
  # rules and activating additional ones.
  flutter_lints: ^5.0.0

# For information on the generic Dart part of this file, see the
# following page: https://dart.dev/tools/pub/pubspec

# The following section is specific to Flutter packages.
flutter:

  # The following line ensures that the Material Icons font is
  # included with your application, so that you can use the icons in
  # the material Icons class.
  uses-material-design: true

  # To add assets to your application, add an assets section, like this:
  # assets:
  #   - images/a_dot_burr.jpeg
  #   - images/a_dot_ham.jpeg

  # An image asset can refer to one or more resolution-specific "variants", see
  # https://flutter.dev/to/resolution-aware-images

  # For details regarding adding assets from package dependencies, see
  # https://flutter.dev/to/asset-from-package

  # To add custom fonts to your application, add a fonts section here,
  # in this "flutter" section. Each entry in this list should have a
  # "family" key with the font family name, and a "fonts" key with a
  # list giving the asset and other descriptors for the font. For
  # example:
  # fonts:
  #   - family: Schyler
  #     fonts:
  #       - asset: fonts/Schyler-Regular.ttf
  #       - asset: fonts/Schyler-Italic.ttf
  #         style: italic
  #   - family: Trajan Pro
  #     fonts:
  #       - asset: fonts/TrajanPro.ttf
  #       - asset: fonts/TrajanPro_Bold.ttf
  #         weight: 700
  #
  # For details regarding fonts from package dependencies,
  # see https://flutter.dev/to/font-from-package<|MERGE_RESOLUTION|>--- conflicted
+++ resolved
@@ -35,13 +35,10 @@
   # Use with the CupertinoIcons class for iOS style icons.
   cupertino_icons: ^1.0.8
   go_router: ^16.2.1
-<<<<<<< HEAD
+  supabase_flutter: ^2.10.0
+  flutter_riverpod: ^3.0.0
   dio: ^5.9.0
   flutter_dotenv: ^5.0.2
-=======
-  supabase_flutter: ^2.10.0
-  flutter_riverpod: ^3.0.0
->>>>>>> 6ba1c8b7
 
 dev_dependencies:
   flutter_test:
