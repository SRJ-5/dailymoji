--- conflicted
+++ resolved
@@ -39,14 +39,11 @@
   flutter_riverpod: ^3.0.0
   flutter_screenutil: ^5.9.3
   google_sign_in: 6.0.0
-<<<<<<< HEAD
+  intl: ^0.20.2
   dio: ^5.9.0
   flutter_dotenv: ^5.0.2
   flutter_screenutil: ^5.9.3
   youtube_player_flutter: ^9.1.2
-=======
-  intl: ^0.20.2
->>>>>>> 4ee6c24c
 
 dev_dependencies:
   flutter_test:
@@ -72,12 +69,9 @@
 
   # To add assets to your application, add an assets section, like this:
   assets:
-<<<<<<< HEAD
-    - .env
-=======
     - assets/fonts/
     - assets/images/
->>>>>>> 4ee6c24c
+    - .env
     - assets/icons/
     - assets/images/
     - assets/images/emoticon/
